{{!
* Licensed to the Apache Software Foundation (ASF) under one
* or more contributor license agreements.  See the NOTICE file
* distributed with this work for additional information
* regarding copyright ownership.  The ASF licenses this file
* to you under the Apache License, Version 2.0 (the
* "License"); you may not use this file except in compliance
* with the License.  You may obtain a copy of the License at
*
*     http://www.apache.org/licenses/LICENSE-2.0
*
* Unless required by applicable law or agreed to in writing, software
* distributed under the License is distributed on an "AS IS" BASIS,
* WITHOUT WARRANTIES OR CONDITIONS OF ANY KIND, either express or implied.
* See the License for the specific language governing permissions and
* limitations under the License.
}}

<div class="col-md-12 table-info">
  <div class="table-header row">
    <p class="text-uppercase">table<strong>&nbsp;&nbsp;>&nbsp;&nbsp;{{model.table}}</strong></p>
    <div class="hv-dropdown tables-dropdown">
      <div class="dropdown">
        <button class="btn btn-default dropdown-toggle" type="button" data-toggle="dropdown">
          {{fa-icon "navicon"}}
        </button>
<<<<<<< HEAD
        <ul class="dropdown-menu dropdown-menu-right" aria-labelledby="dropdownMenu1">
          <li><a href="#" class="text-uppercase" {{action "editTable" model}}>{{fa-icon "edit"}} Edit</a></li>
=======
        <ul class="dropdown-menu dropdown-menu-right">
          <li>{{#link-to "databases.database.tables.table.edit" class="text-uppercase"}}{{fa-icon "edit"}} Edit{{/link-to}}</li>
>>>>>>> 7cb9a6ad
          <li>{{#link-to "databases.database.tables.table.rename" class="text-uppercase"}}{{fa-icon "edit"}} Rename{{/link-to}}</li>
          <li><a href="#" class="text-uppercase" {{action "deleteTable" model}}>{{fa-icon "trash"}} Delete</a></li>
        </ul>
      </div>
    </div>
  </div>
  {{#if showDeleteTableModal}}
    {{#modal-dialog
      translucentOverlay=true
      container-class="modal-dialog modal-sm"}}
      <div class="modal-content">
        <div class="modal-header text-danger">
          <p class="modal-title">{{fa-icon "minus"}}&nbsp;&nbsp;&nbsp; Delete table</p>
        </div>
        <div class="modal-body text-center text-primary">
          <p>{{deleteTableMessage}}</p>
        </div>
      </div><!-- /.modal-content -->
    {{/modal-dialog}}
  {{/if}}
  <div class="table-body">
    {{#tabs-pane tabs=tabs inverse= true as |tab|}}
      {{tabs-item tab=tab tabs=tabs}}
    {{/tabs-pane}}
    {{outlet}}
  </div>




</div><|MERGE_RESOLUTION|>--- conflicted
+++ resolved
@@ -24,13 +24,8 @@
         <button class="btn btn-default dropdown-toggle" type="button" data-toggle="dropdown">
           {{fa-icon "navicon"}}
         </button>
-<<<<<<< HEAD
-        <ul class="dropdown-menu dropdown-menu-right" aria-labelledby="dropdownMenu1">
-          <li><a href="#" class="text-uppercase" {{action "editTable" model}}>{{fa-icon "edit"}} Edit</a></li>
-=======
         <ul class="dropdown-menu dropdown-menu-right">
           <li>{{#link-to "databases.database.tables.table.edit" class="text-uppercase"}}{{fa-icon "edit"}} Edit{{/link-to}}</li>
->>>>>>> 7cb9a6ad
           <li>{{#link-to "databases.database.tables.table.rename" class="text-uppercase"}}{{fa-icon "edit"}} Rename{{/link-to}}</li>
           <li><a href="#" class="text-uppercase" {{action "deleteTable" model}}>{{fa-icon "trash"}} Delete</a></li>
         </ul>
