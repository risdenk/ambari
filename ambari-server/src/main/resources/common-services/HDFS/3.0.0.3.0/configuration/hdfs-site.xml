--- conflicted
+++ resolved
@@ -35,22 +35,13 @@
     </value-attributes>
     <on-ambari-upgrade add="false"/>
   </property>
-<<<<<<< HEAD
-  <!--
-  This property is deleted in Hadoop 3.0. Need to remove it during Stack Upgrade.
-=======
   <!-- TODO HDP 3.0, this property is deleted in Hadoop 3.0. Need to remove it during Stack Upgrade.
->>>>>>> 7cb9a6ad
   <property>
     <name>dfs.support.append</name>
     <value>true</value>
     <description>to enable dfs append</description>
     <final>true</final>
-<<<<<<< HEAD
-    <on-ambari-upgrade add="true"/>
-=======
-    <on-ambari-upgrade add="false"/>
->>>>>>> 7cb9a6ad
+    <on-ambari-upgrade add="false"/>
     <deleted>true</deleted>
   </property>
   -->
