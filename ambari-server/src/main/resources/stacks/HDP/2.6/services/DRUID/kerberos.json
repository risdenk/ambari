{
  "services": [
    {
      "name": "DRUID",
      "identities": [
        {
          "name": "/spnego",
          "principal": {
            "configuration": "druid-common/druid.hadoop.security.spnego.principal"
          },
          "keytab": {
            "configuration": "druid-common/druid.hadoop.security.spnego.keytab"
          }
        },
        {
          "name": "druid",
          "principal": {
            "value": "${druid-env/druid_user}@${realm}",
            "type": "user",
            "configuration": "druid-common/druid.hadoop.security.kerberos.principal",
            "local_username": "${druid-env/druid_user}"
          },
          "keytab": {
            "file": "${keytab_dir}/druid.headless.keytab",
            "owner": {
              "name": "${druid-env/druid_user}",
              "access": "r"
            },
            "group": {
              "name": "${cluster-env/user_group}",
              "access": "r"
            },
            "configuration": "druid-common/druid.hadoop.security.kerberos.keytab"
          }
        },
        {
          "name": "superset",
          "principal": {
            "value": "${druid-env/druid_user}@${realm}",
            "type": "user",
            "configuration": "druid-superset/KERBEROS_PRINCIPAL",
            "local_username": "${druid-env/druid_user}"
          },
          "keytab": {
            "file": "${keytab_dir}/superset.headless.keytab",
            "owner": {
              "name": "${druid-env/druid_user}",
              "access": "r"
            },
            "group": {
              "name": "${cluster-env/user_group}",
              "access": "r"
            },
            "configuration": "druid-superset/KERBEROS_KEYTAB"
          }
        },
        {
          "name": "/smokeuser"
        }
      ],
      "components": [
        {
          "name": "DRUID_HISTORICAL",
          "identities": [
            {
              "name": "/druid"
            }
          ]
        },
        {
          "name": "DRUID_BROKER",
          "identities": [
            {
              "name": "/druid"
            }
          ]
        },
        {
          "name": "DRUID_OVERLORD",
          "identities": [
            {
              "name": "/druid"
            }
          ]
        },
        {
          "name": "DRUID_COORDINATOR",
          "identities": [
            {
              "name": "/druid"
            }
          ]
        },
        {
          "name": "DRUID_MIDDLEMANAGER",
          "identities": [
            {
              "name": "/druid"
            }
          ]
        },
        {
          "name": "DRUID_SUPERSET",
          "identities": [
            {
              "name": "/druid"
            }
          ]
        }
      ],
      "configurations": [
        {
          "druid-common": {
            "druid.hadoop.security.spnego.excludedPaths": "[\"/status\"]",
            "druid.security.extensions.loadList" : "[\"druid-kerberos\"]"
          },
          "druid-superset": {
            "ENABLE_KERBEROS_AUTHENTICATION" : "True",
            "KERBEROS_REINIT_TIME_SEC" : 3600
          }
        }
      ],
<<<<<<< HEAD
      "configurations": [
        {
          "druid-common": {
            "druid.hadoop.security.spnego.excludedPaths": "[\"/status\"]",
            "druid.security.extensions.loadList" : "[\"druid-kerberos\"]"
          }
        }
      ],
=======
>>>>>>> 7cb9a6ad
      "auth_to_local_properties" : [
        "druid-common/druid.hadoop.security.spnego.authToLocal|new_lines_escaped"
      ]
    }
  ]
}<|MERGE_RESOLUTION|>--- conflicted
+++ resolved
@@ -120,17 +120,6 @@
           }
         }
       ],
-<<<<<<< HEAD
-      "configurations": [
-        {
-          "druid-common": {
-            "druid.hadoop.security.spnego.excludedPaths": "[\"/status\"]",
-            "druid.security.extensions.loadList" : "[\"druid-kerberos\"]"
-          }
-        }
-      ],
-=======
->>>>>>> 7cb9a6ad
       "auth_to_local_properties" : [
         "druid-common/druid.hadoop.security.spnego.authToLocal|new_lines_escaped"
       ]
