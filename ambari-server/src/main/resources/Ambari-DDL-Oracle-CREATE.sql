--
-- Licensed to the Apache Software Foundation (ASF) under one
-- or more contributor license agreements.  See the NOTICE file
-- distributed with this work for additional information
-- regarding copyright ownership.  The ASF licenses this file
-- to you under the Apache License, Version 2.0 (the
-- "License"); you may not use this file except in compliance
-- with the License.  You may obtain a copy of the License at
--
--     http://www.apache.org/licenses/LICENSE-2.0
--
-- Unless required by applicable law or agreed to in writing, software
-- distributed under the License is distributed on an "AS IS" BASIS,
-- WITHOUT WARRANTIES OR CONDITIONS OF ANY KIND, either express or implied.
-- See the License for the specific language governing permissions and
-- limitations under the License.
--

------create tables---------
CREATE TABLE stack(
  stack_id NUMBER(19) NOT NULL,
  stack_name VARCHAR2(255) NOT NULL,
  stack_version VARCHAR2(255) NOT NULL,
  PRIMARY KEY (stack_id)
);

CREATE TABLE clusters (
  cluster_id NUMBER(19) NOT NULL,
  resource_id NUMBER(19) NOT NULL,
  cluster_info VARCHAR2(255) NULL,
  cluster_name VARCHAR2(100) NOT NULL UNIQUE,
  provisioning_state VARCHAR2(255) DEFAULT 'INIT' NOT NULL,
  security_type VARCHAR2(32) DEFAULT 'NONE' NOT NULL,
  desired_cluster_state VARCHAR2(255) NULL,
  desired_stack_id NUMBER(19) NOT NULL,
  PRIMARY KEY (cluster_id)
);

CREATE TABLE clusterconfig (
  config_id NUMBER(19) NOT NULL,
  version_tag VARCHAR2(255) NOT NULL,
  version NUMBER(19) NOT NULL,
  type_name VARCHAR2(255) NOT NULL,
  cluster_id NUMBER(19) NOT NULL,
  stack_id NUMBER(19) NOT NULL,
  config_data CLOB NOT NULL,
  config_attributes CLOB,
  create_timestamp NUMBER(19) NOT NULL,
  PRIMARY KEY (config_id)
);

CREATE TABLE serviceconfig (
  service_config_id NUMBER(19) NOT NULL,
  cluster_id NUMBER(19) NOT NULL,
  service_name VARCHAR(255) NOT NULL,
  version NUMBER(19) NOT NULL,
  create_timestamp NUMBER(19) NOT NULL,
  stack_id NUMBER(19) NOT NULL,
  user_name VARCHAR(255) DEFAULT '_db' NOT NULL,
  group_id NUMBER(19),
  note CLOB,
  PRIMARY KEY (service_config_id)
);

CREATE TABLE serviceconfighosts (
  service_config_id NUMBER(19) NOT NULL,
  host_id NUMBER(19) NOT NULL,
  PRIMARY KEY(service_config_id, host_id));

CREATE TABLE serviceconfigmapping (
  service_config_id NUMBER(19) NOT NULL,
  config_id NUMBER(19) NOT NULL,
  PRIMARY KEY(service_config_id, config_id));

CREATE TABLE clusterservices (
  service_name VARCHAR2(255) NOT NULL,
  cluster_id NUMBER(19) NOT NULL,
  service_enabled NUMBER(10) NOT NULL,
  PRIMARY KEY (service_name, cluster_id));

CREATE TABLE clusterstate (
  cluster_id NUMBER(19) NOT NULL,
  current_cluster_state VARCHAR2(255) NULL,
  current_stack_id NUMBER(19) NULL,
  PRIMARY KEY (cluster_id)
);

CREATE TABLE cluster_version (
  id NUMBER(19) NULL,
  repo_version_id NUMBER(19) NOT NULL,
  cluster_id NUMBER(19) NOT NULL,
  state VARCHAR2(32) NOT NULL,
  start_time NUMBER(19) NOT NULL,
  end_time NUMBER(19),
  user_name VARCHAR2(32),
  PRIMARY KEY (id));

CREATE TABLE hostcomponentdesiredstate (
  cluster_id NUMBER(19) NOT NULL,
  component_name VARCHAR2(255) NOT NULL,
  desired_stack_id NUMBER(19) NULL,
  desired_state VARCHAR2(255) NOT NULL,
  host_id NUMBER(19) NOT NULL,
  service_name VARCHAR2(255) NOT NULL,
  admin_state VARCHAR2(32) NULL,
  maintenance_state VARCHAR2(32) NOT NULL,
  security_state VARCHAR2(32) DEFAULT 'UNSECURED' NOT NULL,
  restart_required NUMBER(1) DEFAULT 0 NOT NULL,
  PRIMARY KEY (cluster_id, component_name, host_id, service_name)
);

CREATE TABLE hostcomponentstate (
  id NUMBER(19) NOT NULL,
  cluster_id NUMBER(19) NOT NULL,
  component_name VARCHAR2(255) NOT NULL,
  version VARCHAR2(32) DEFAULT 'UNKNOWN' NOT NULL,
  current_stack_id NUMBER(19) NOT NULL,
  current_state VARCHAR2(255) NOT NULL,
  host_id NUMBER(19) NOT NULL,
  service_name VARCHAR2(255) NOT NULL,
  upgrade_state VARCHAR2(32) DEFAULT 'NONE' NOT NULL,
  security_state VARCHAR2(32) DEFAULT 'UNSECURED' NOT NULL,
  CONSTRAINT pk_hostcomponentstate PRIMARY KEY (id)
);

CREATE INDEX idx_host_component_state on hostcomponentstate(host_id, component_name, service_name, cluster_id);

CREATE TABLE hosts (
  host_id NUMBER(19) NOT NULL,
  host_name VARCHAR2(255) NOT NULL,
  cpu_count INTEGER NOT NULL,
  cpu_info VARCHAR2(255) NULL,
  discovery_status VARCHAR2(2000) NULL,
  host_attributes CLOB NULL,
  ipv4 VARCHAR2(255) NULL,
  ipv6 VARCHAR2(255) NULL,
  last_registration_time INTEGER NOT NULL,
  os_arch VARCHAR2(255) NULL,
  os_info VARCHAR2(1000) NULL,
  os_type VARCHAR2(255) NULL,
  ph_cpu_count INTEGER NOT NULL,
  public_host_name VARCHAR2(255) NULL,
  rack_info VARCHAR2(255) NOT NULL,
  total_mem INTEGER NOT NULL,
  PRIMARY KEY (host_id));

CREATE TABLE hoststate (
  agent_version VARCHAR2(255) NULL,
  available_mem NUMBER(19) NOT NULL,
  current_state VARCHAR2(255) NOT NULL,
  health_status VARCHAR2(255) NULL,
  host_id NUMBER(19) NOT NULL,
  time_in_state NUMBER(19) NOT NULL,
  maintenance_state VARCHAR2(512),
  PRIMARY KEY (host_id));

CREATE TABLE host_version (
  id NUMBER(19) NOT NULL,
  repo_version_id NUMBER(19) NOT NULL,
  host_id NUMBER(19) NOT NULL,
  state VARCHAR2(32) NOT NULL,
  PRIMARY KEY (id));

CREATE TABLE servicecomponentdesiredstate (
  id NUMBER(19) NOT NULL,
  component_name VARCHAR2(255) NOT NULL,
  cluster_id NUMBER(19) NOT NULL,
  desired_stack_id NUMBER(19) NOT NULL,
  desired_state VARCHAR2(255) NOT NULL,
  service_name VARCHAR2(255) NOT NULL,
<<<<<<< HEAD
  CONSTRAINT pk_sc_desiredstate PRIMARY KEY (id),
  CONSTRAINT unq_scdesiredstate_name UNIQUE(component_name, service_name, cluster_id)
=======
  recovery_enabled SMALLINT DEFAULT 0 NOT NULL,
  PRIMARY KEY (component_name, cluster_id, service_name)
>>>>>>> 4fcca627
);

CREATE TABLE servicedesiredstate (
  cluster_id NUMBER(19) NOT NULL,
  desired_host_role_mapping NUMBER(10) NOT NULL,
  desired_stack_id NUMBER(19) NOT NULL,
  desired_state VARCHAR2(255) NOT NULL,
  service_name VARCHAR2(255) NOT NULL,
  maintenance_state VARCHAR2(32) NOT NULL,
  security_state VARCHAR2(32) DEFAULT 'UNSECURED' NOT NULL,
  PRIMARY KEY (cluster_id, service_name)
);

CREATE TABLE users (
  user_id NUMBER(10) NOT NULL,
  principal_id NUMBER(19) NOT NULL,
  create_time TIMESTAMP NULL,
  ldap_user NUMBER(10) DEFAULT 0,
  user_name VARCHAR2(255) NULL,
  user_type VARCHAR(255) DEFAULT 'LOCAL',
  user_password VARCHAR2(255) NULL,
  active INTEGER DEFAULT 1 NOT NULL,
  active_widget_layouts VARCHAR2(1024) DEFAULT NULL,
  PRIMARY KEY (user_id));

CREATE TABLE groups (
  group_id NUMBER(10) NOT NULL,
  principal_id NUMBER(19) NOT NULL,
  group_name VARCHAR2(255) NOT NULL,
  ldap_group NUMBER(10) DEFAULT 0,
  PRIMARY KEY (group_id));

CREATE TABLE members (
  member_id NUMBER(10),
  group_id NUMBER(10) NOT NULL,
  user_id NUMBER(10) NOT NULL,
  PRIMARY KEY (member_id));

CREATE TABLE execution_command (
  task_id NUMBER(19) NOT NULL,
  command BLOB NULL,
  PRIMARY KEY (task_id));

CREATE TABLE host_role_command (
  task_id NUMBER(19) NOT NULL,
  attempt_count NUMBER(5) NOT NULL,
  retry_allowed NUMBER(1) DEFAULT 0 NOT NULL,
  event CLOB NULL,
  exitcode NUMBER(10) NOT NULL,
  host_id NUMBER(19),
  last_attempt_time NUMBER(19) NOT NULL,
  request_id NUMBER(19) NOT NULL,
  role VARCHAR2(255) NULL,
  role_command VARCHAR2(255) NULL,
  stage_id NUMBER(19) NOT NULL,
  start_time NUMBER(19) NOT NULL,
  end_time NUMBER(19),
  status VARCHAR2(255) NULL,
  auto_skip_on_failure NUMBER(1) DEFAULT 0 NOT NULL,
  std_error BLOB NULL,
  std_out BLOB NULL,
  output_log VARCHAR2(255) NULL,
  error_log VARCHAR2(255) NULL,
  structured_out BLOB NULL,
  command_detail VARCHAR2(255) NULL,
  custom_command_name VARCHAR2(255) NULL,
  PRIMARY KEY (task_id));

CREATE TABLE role_success_criteria (
  role VARCHAR2(255) NOT NULL,
  request_id NUMBER(19) NOT NULL,
  stage_id NUMBER(19) NOT NULL,
  success_factor NUMBER(19, 4) NOT NULL,
  PRIMARY KEY (role, request_id, stage_id));

CREATE TABLE stage (
  stage_id NUMBER(19) NOT NULL,
  request_id NUMBER(19) NOT NULL,
  cluster_id NUMBER(19) NULL,
  skippable NUMBER(1) DEFAULT 0 NOT NULL,
  supports_auto_skip_failure NUMBER(1) DEFAULT 0 NOT NULL,
  log_info VARCHAR2(255) NULL,
  request_context VARCHAR2(255) NULL,
  cluster_host_info BLOB NOT NULL,
  command_params BLOB,
  host_params BLOB,
  PRIMARY KEY (stage_id, request_id));

CREATE TABLE request (
  request_id NUMBER(19) NOT NULL,
  cluster_id NUMBER(19),
  request_schedule_id NUMBER(19),
  command_name VARCHAR(255),
  create_time NUMBER(19) NOT NULL,
  end_time NUMBER(19) NOT NULL,
  exclusive_execution NUMBER(1) DEFAULT 0 NOT NULL,
  inputs BLOB,
  request_context VARCHAR(255),
  request_type VARCHAR(255),
  start_time NUMBER(19) NOT NULL,
  status VARCHAR(255),
  PRIMARY KEY (request_id));

CREATE TABLE requestresourcefilter (
  filter_id NUMBER(19) NOT NULL,
  request_id NUMBER(19) NOT NULL,
  service_name VARCHAR2(255),
  component_name VARCHAR2(255),
  hosts BLOB,
  PRIMARY KEY (filter_id));

CREATE TABLE requestoperationlevel (
  operation_level_id NUMBER(19) NOT NULL,
  request_id NUMBER(19) NOT NULL,
  level_name VARCHAR2(255),
  cluster_name VARCHAR2(255),
  service_name VARCHAR2(255),
  host_component_name VARCHAR2(255),
  host_id NUMBER(19) NULL,      -- unlike most host_id columns, this one allows NULLs because the request can be at the service level
  PRIMARY KEY (operation_level_id));

CREATE TABLE key_value_store (
  "key" VARCHAR2(255) NOT NULL,
  "value" CLOB NULL,
  PRIMARY KEY ("key"));

CREATE TABLE clusterconfigmapping (
  type_name VARCHAR2(255) NOT NULL,
  create_timestamp NUMBER(19) NOT NULL,
  cluster_id NUMBER(19) NOT NULL,
  selected NUMBER(10) NOT NULL,
  version_tag VARCHAR2(255) NOT NULL,
  user_name VARCHAR(255) DEFAULT '_db',
  PRIMARY KEY (type_name, create_timestamp, cluster_id));

CREATE TABLE hostconfigmapping (
  create_timestamp NUMBER(19) NOT NULL,
  host_id NUMBER(19) NOT NULL,
  cluster_id NUMBER(19) NOT NULL,
  type_name VARCHAR2(255) NOT NULL,
  selected NUMBER(10) NOT NULL,
  service_name VARCHAR2(255) NULL,
  version_tag VARCHAR2(255) NOT NULL,
  user_name VARCHAR(255) DEFAULT '_db',
  PRIMARY KEY (create_timestamp, host_id, cluster_id, type_name));

CREATE TABLE metainfo (
  "metainfo_key" VARCHAR2(255) NOT NULL,
  "metainfo_value" CLOB NULL,
  PRIMARY KEY ("metainfo_key"));

CREATE TABLE ClusterHostMapping (
  cluster_id NUMBER(19) NOT NULL,
  host_id NUMBER(19) NOT NULL,
  PRIMARY KEY (cluster_id, host_id));

CREATE TABLE ambari_sequences (
  sequence_name VARCHAR2(50) NOT NULL,
  sequence_value NUMBER(38) NULL,
  PRIMARY KEY (sequence_name));

CREATE TABLE configgroup (
  group_id NUMBER(19),
  cluster_id NUMBER(19) NOT NULL,
  group_name VARCHAR2(255) NOT NULL,
  tag VARCHAR2(1024) NOT NULL,
  description VARCHAR2(1024),
  create_timestamp NUMBER(19) NOT NULL,
  service_name VARCHAR(255),
  PRIMARY KEY(group_id));

CREATE TABLE confgroupclusterconfigmapping (
  config_group_id NUMBER(19) NOT NULL,
  cluster_id NUMBER(19) NOT NULL,
  config_type VARCHAR2(255) NOT NULL,
  version_tag VARCHAR2(255) NOT NULL,
  user_name VARCHAR2(255) DEFAULT '_db',
  create_timestamp NUMBER(19) NOT NULL,
  PRIMARY KEY(config_group_id, cluster_id, config_type));

CREATE TABLE configgrouphostmapping (
  config_group_id NUMBER(19) NOT NULL,
  host_id NUMBER(19) NOT NULL,
  PRIMARY KEY(config_group_id, host_id));

CREATE TABLE requestschedule (
  schedule_id NUMBER(19),
  cluster_id NUMBER(19) NOT NULL,
  description VARCHAR2(255),
  status VARCHAR2(255),
  batch_separation_seconds smallint,
  batch_toleration_limit smallint,
  create_user VARCHAR2(255),
  create_timestamp NUMBER(19),
  update_user VARCHAR2(255),
  update_timestamp NUMBER(19),
  minutes VARCHAR2(10),
  hours VARCHAR2(10),
  days_of_month VARCHAR2(10),
  month VARCHAR2(10),
  day_of_week VARCHAR2(10),
  yearToSchedule VARCHAR2(10),
  startTime VARCHAR2(50),
  endTime VARCHAR2(50),
  last_execution_status VARCHAR2(255),
  PRIMARY KEY(schedule_id));

CREATE TABLE requestschedulebatchrequest (
  schedule_id NUMBER(19),
  batch_id NUMBER(19),
  request_id NUMBER(19),
  request_type VARCHAR2(255),
  request_uri VARCHAR2(1024),
  request_body BLOB,
  request_status VARCHAR2(255),
  return_code smallint,
  return_message VARCHAR2(2000),
  PRIMARY KEY(schedule_id, batch_id));

CREATE TABLE blueprint (
  blueprint_name VARCHAR2(255) NOT NULL,
  stack_id NUMBER(19) NOT NULL,
  security_type VARCHAR2(32) DEFAULT 'NONE' NOT NULL,
  security_descriptor_reference VARCHAR(255),
  PRIMARY KEY(blueprint_name)
);

CREATE TABLE hostgroup (
  blueprint_name VARCHAR2(255) NOT NULL,
  name VARCHAR2(255) NOT NULL,
  cardinality VARCHAR2(255) NOT NULL,
  PRIMARY KEY(blueprint_name, name));

CREATE TABLE hostgroup_component (
  blueprint_name VARCHAR2(255) NOT NULL,
  hostgroup_name VARCHAR2(255) NOT NULL,
  name VARCHAR2(255) NOT NULL,
  provision_action VARCHAR2(255),
  PRIMARY KEY(blueprint_name, hostgroup_name, name));

CREATE TABLE blueprint_configuration (
  blueprint_name VARCHAR2(255) NOT NULL,
  type_name VARCHAR2(255) NOT NULL,
  config_data CLOB NOT NULL,
  config_attributes CLOB,
  PRIMARY KEY(blueprint_name, type_name));

CREATE TABLE hostgroup_configuration (
  blueprint_name VARCHAR2(255) NOT NULL,
  hostgroup_name VARCHAR2(255) NOT NULL,
  type_name VARCHAR2(255) NOT NULL,
  config_data CLOB NOT NULL,
  config_attributes CLOB,
  PRIMARY KEY(blueprint_name, hostgroup_name, type_name));

CREATE TABLE viewmain (view_name VARCHAR(255) NOT NULL,
  label VARCHAR(255),
  description VARCHAR(2048),
  version VARCHAR(255),
  build VARCHAR(128),
  resource_type_id NUMBER(10) NOT NULL,
  icon VARCHAR(255),
  icon64 VARCHAR(255),
  archive VARCHAR(255),
  mask VARCHAR(255),
  system_view NUMBER(1) DEFAULT 0 NOT NULL,
  PRIMARY KEY(view_name));

CREATE TABLE viewinstancedata (
  view_instance_id NUMBER(19),
  view_name VARCHAR(255) NOT NULL,
  view_instance_name VARCHAR(255) NOT NULL,
  name VARCHAR(255) NOT NULL,
  user_name VARCHAR(255) NOT NULL,
  value VARCHAR(2000),
  PRIMARY KEY(view_instance_id, name, user_name));

CREATE TABLE viewinstance (
  view_instance_id NUMBER(19),
  resource_id NUMBER(19) NOT NULL,
  view_name VARCHAR(255) NOT NULL,
  name VARCHAR(255) NOT NULL,
  label VARCHAR(255),
  description VARCHAR(2048),
  visible CHAR(1),
  icon VARCHAR(255),
  icon64 VARCHAR(255),
  xml_driven CHAR(1),
  alter_names NUMBER(1) DEFAULT 1 NOT NULL,
  cluster_handle VARCHAR(255),
  PRIMARY KEY(view_instance_id));

CREATE TABLE viewinstanceproperty (
  view_name VARCHAR(255) NOT NULL,
  view_instance_name VARCHAR(255) NOT NULL,
  name VARCHAR(255) NOT NULL,
  value VARCHAR(2000),
  PRIMARY KEY(view_name, view_instance_name, name));

CREATE TABLE viewparameter (
  view_name VARCHAR(255) NOT NULL,
  name VARCHAR(255) NOT NULL,
  description VARCHAR(2048),
  label VARCHAR(255),
  placeholder VARCHAR(255),
  default_value VARCHAR(2000),
  cluster_config VARCHAR(255),
  required CHAR(1),
  masked CHAR(1),
  PRIMARY KEY(view_name, name));

CREATE TABLE viewresource (view_name VARCHAR(255) NOT NULL,
  name VARCHAR(255) NOT NULL,
  plural_name VARCHAR(255),
  id_property VARCHAR(255),
  subResource_names VARCHAR(255),
  provider VARCHAR(255),
  service VARCHAR(255),
  "resource" VARCHAR(255),
  PRIMARY KEY(view_name, name));

CREATE TABLE viewentity (
  id NUMBER(19) NOT NULL,
  view_name VARCHAR(255) NOT NULL,
  view_instance_name VARCHAR(255) NOT NULL,
  class_name VARCHAR(255) NOT NULL,
  id_property VARCHAR(255),
  PRIMARY KEY(id));

CREATE TABLE adminresourcetype (
  resource_type_id NUMBER(10) NOT NULL,
  resource_type_name VARCHAR(255) NOT NULL,
  PRIMARY KEY(resource_type_id));

CREATE TABLE adminresource (
  resource_id NUMBER(19) NOT NULL,
  resource_type_id NUMBER(10) NOT NULL,
  PRIMARY KEY(resource_id));

CREATE TABLE adminprincipaltype (
  principal_type_id NUMBER(10) NOT NULL,
  principal_type_name VARCHAR(255) NOT NULL,
  PRIMARY KEY(principal_type_id));

CREATE TABLE adminprincipal (
  principal_id NUMBER(19) NOT NULL,
  principal_type_id NUMBER(10) NOT NULL,
  PRIMARY KEY(principal_id));

CREATE TABLE adminpermission (
  permission_id NUMBER(19) NOT NULL,
  permission_name VARCHAR(255) NOT NULL,
  resource_type_id NUMBER(10) NOT NULL,
  permission_label VARCHAR(255),
  sort_order SMALLINT DEFAULT 1 NOT NULL,
  PRIMARY KEY(permission_id));

CREATE TABLE roleauthorization (
  authorization_id VARCHAR(100) NOT NULL,
  authorization_name VARCHAR(255) NOT NULL,
  PRIMARY KEY(authorization_id));

CREATE TABLE permission_roleauthorization (
  permission_id NUMBER(19) NOT NULL,
  authorization_id VARCHAR(100) NOT NULL,
  PRIMARY KEY(permission_id, authorization_id));

CREATE TABLE adminprivilege (
  privilege_id NUMBER(19),
  permission_id NUMBER(19) NOT NULL,
  resource_id NUMBER(19) NOT NULL,
  principal_id NUMBER(19) NOT NULL,
  PRIMARY KEY(privilege_id));

CREATE TABLE repo_version (
  repo_version_id NUMBER(19) NOT NULL,
  stack_id NUMBER(19) NOT NULL,
  version VARCHAR2(255) NOT NULL,
  display_name VARCHAR2(128) NOT NULL,
  repositories CLOB NOT NULL,
  repo_type VARCHAR2(255) DEFAULT 'STANDARD' NOT NULL,
  version_url VARCHAR(1024),
  version_xml CLOB,
  version_xsd VARCHAR(512),
  parent_id NUMBER(19),
  PRIMARY KEY(repo_version_id)
);

CREATE TABLE widget (
  id NUMBER(19) NOT NULL,
  widget_name VARCHAR2(255) NOT NULL,
  widget_type VARCHAR2(255) NOT NULL,
  metrics CLOB,
  time_created NUMBER(19) NOT NULL,
  author VARCHAR2(255),
  description VARCHAR2(2048),
  default_section_name VARCHAR2(255),
  scope VARCHAR2(255),
  widget_values CLOB,
  properties CLOB,
  cluster_id NUMBER(19) NOT NULL,
  PRIMARY KEY(id)
);

CREATE TABLE widget_layout (
  id NUMBER(19) NOT NULL,
  layout_name VARCHAR2(255) NOT NULL,
  section_name VARCHAR2(255) NOT NULL,
  scope VARCHAR2(255) NOT NULL,
  user_name VARCHAR2(255) NOT NULL,
  display_name VARCHAR2(255),
  cluster_id NUMBER(19) NOT NULL,
  PRIMARY KEY(id)
);

CREATE TABLE widget_layout_user_widget (
  widget_layout_id NUMBER(19) NOT NULL,
  widget_id NUMBER(19) NOT NULL,
  widget_order smallint,
  PRIMARY KEY(widget_layout_id, widget_id)
);

CREATE TABLE artifact (
  artifact_name VARCHAR2(255) NOT NULL,
  foreign_keys VARCHAR2(255) NOT NULL,
  artifact_data CLOB NOT NULL,
  PRIMARY KEY(artifact_name, foreign_keys));

CREATE TABLE topology_request (
  id NUMBER(19) NOT NULL,
  action VARCHAR(255) NOT NULL,
  cluster_id NUMBER(19) NOT NULL,
  bp_name VARCHAR(100) NOT NULL,
  cluster_properties CLOB,
  cluster_attributes CLOB,
  description VARCHAR(1024),
  PRIMARY KEY(id)
);

CREATE TABLE topology_hostgroup (
  id NUMBER(19) NOT NULL,
  name VARCHAR(255) NOT NULL,
  group_properties CLOB,
  group_attributes CLOB,
  request_id NUMBER(19) NOT NULL,
  PRIMARY KEY(id)
);

CREATE TABLE topology_host_info (
  id NUMBER(19) NOT NULL,
  group_id NUMBER(19) NOT NULL,
  fqdn VARCHAR(255),
  host_count INTEGER,
  predicate VARCHAR(2048),
  rack_info VARCHAR(255),
  PRIMARY KEY (id)
);

CREATE TABLE topology_logical_request (
  id NUMBER(19) NOT NULL,
  request_id NUMBER(19) NOT NULL,
  description VARCHAR(1024),
  PRIMARY KEY (id)
);

CREATE TABLE topology_host_request (
  id NUMBER(19) NOT NULL,
  logical_request_id NUMBER(19) NOT NULL,
  group_id NUMBER(19) NOT NULL,
  stage_id NUMBER(19) NOT NULL,
  host_name VARCHAR(255),
  PRIMARY KEY (id)
);

CREATE TABLE topology_host_task (
  id NUMBER(19) NOT NULL,
  host_request_id NUMBER(19) NOT NULL,
  type VARCHAR(255) NOT NULL,
  PRIMARY KEY (id)
);

CREATE TABLE topology_logical_task (
  id NUMBER(19) NOT NULL,
  host_task_id NUMBER(19) NOT NULL,
  physical_task_id NUMBER(19),
  component VARCHAR(255) NOT NULL,
  PRIMARY KEY (id)
);

CREATE TABLE setting (
  id NUMBER(19) NOT NULL,
  name VARCHAR(255) NOT NULL UNIQUE,
  setting_type VARCHAR(255) NOT NULL,
  content CLOB NOT NULL,
  updated_by VARCHAR(255) DEFAULT '_db' NOT NULL,
  update_timestamp NUMBER(19) NOT NULL,
  PRIMARY KEY (id)
);

-- tasks indices --
CREATE INDEX idx_stage_request_id ON stage (request_id);
CREATE INDEX idx_hrc_request_id ON host_role_command (request_id);
CREATE INDEX idx_hrc_status_role ON host_role_command (status, role);
CREATE INDEX idx_rsc_request_id ON role_success_criteria (request_id);

--------altering tables by creating unique constraints----------
ALTER TABLE users ADD CONSTRAINT UNQ_users_0 UNIQUE (user_name, user_type);
ALTER TABLE groups ADD CONSTRAINT UNQ_groups_0 UNIQUE (group_name, ldap_group);
ALTER TABLE members ADD CONSTRAINT UNQ_members_0 UNIQUE (group_id, user_id);
ALTER TABLE clusterconfig ADD CONSTRAINT UQ_config_type_tag UNIQUE (cluster_id, type_name, version_tag);
ALTER TABLE clusterconfig ADD CONSTRAINT UQ_config_type_version UNIQUE (cluster_id, type_name, version);
ALTER TABLE hosts ADD CONSTRAINT UQ_hosts_host_name UNIQUE (host_name);
ALTER TABLE viewinstance ADD CONSTRAINT UQ_viewinstance_name UNIQUE (view_name, name);
ALTER TABLE viewinstance ADD CONSTRAINT UQ_viewinstance_name_id UNIQUE (view_instance_id, view_name, name);
ALTER TABLE serviceconfig ADD CONSTRAINT UQ_scv_service_version UNIQUE (cluster_id, service_name, version);
ALTER TABLE adminpermission ADD CONSTRAINT UQ_perm_name_resource_type_id UNIQUE (permission_name, resource_type_id);
ALTER TABLE repo_version ADD CONSTRAINT UQ_repo_version_display_name UNIQUE (display_name);
ALTER TABLE repo_version ADD CONSTRAINT UQ_repo_version_stack_id UNIQUE (stack_id, version);
ALTER TABLE stack ADD CONSTRAINT unq_stack UNIQUE (stack_name, stack_version);

--------altering tables by creating foreign keys----------
-- Note, Oracle has a limitation of 32 chars in the FK name, and we should use the same FK name in all DB types.
ALTER TABLE members ADD CONSTRAINT FK_members_group_id FOREIGN KEY (group_id) REFERENCES groups (group_id);
ALTER TABLE members ADD CONSTRAINT FK_members_user_id FOREIGN KEY (user_id) REFERENCES users (user_id);
ALTER TABLE clusterconfig ADD CONSTRAINT FK_clusterconfig_cluster_id FOREIGN KEY (cluster_id) REFERENCES clusters (cluster_id);
ALTER TABLE serviceconfighosts ADD CONSTRAINT FK_scvhosts_scv FOREIGN KEY (service_config_id) REFERENCES serviceconfig(service_config_id);
ALTER TABLE serviceconfighosts ADD CONSTRAINT FK_scvhosts_host_id FOREIGN KEY (host_id) REFERENCES hosts(host_id);
ALTER TABLE clusterservices ADD CONSTRAINT FK_clusterservices_cluster_id FOREIGN KEY (cluster_id) REFERENCES clusters (cluster_id);
ALTER TABLE clusterconfigmapping ADD CONSTRAINT clusterconfigmappingcluster_id FOREIGN KEY (cluster_id) REFERENCES clusters (cluster_id);
ALTER TABLE clusterstate ADD CONSTRAINT FK_clusterstate_cluster_id FOREIGN KEY (cluster_id) REFERENCES clusters (cluster_id);
ALTER TABLE cluster_version ADD CONSTRAINT FK_cluster_version_cluster_id FOREIGN KEY (cluster_id) REFERENCES clusters (cluster_id);
ALTER TABLE cluster_version ADD CONSTRAINT FK_cluster_version_repovers_id FOREIGN KEY (repo_version_id) REFERENCES repo_version (repo_version_id);
ALTER TABLE hostcomponentdesiredstate ADD CONSTRAINT FK_hcdesiredstate_host_id FOREIGN KEY (host_id) REFERENCES hosts (host_id);
ALTER TABLE hostcomponentdesiredstate ADD CONSTRAINT hstcmpnntdesiredstatecmpnntnme FOREIGN KEY (component_name, service_name, cluster_id) REFERENCES servicecomponentdesiredstate (component_name, service_name, cluster_id);
ALTER TABLE hostcomponentstate ADD CONSTRAINT hstcomponentstatecomponentname FOREIGN KEY (component_name, service_name, cluster_id) REFERENCES servicecomponentdesiredstate (component_name, service_name, cluster_id);
ALTER TABLE hostcomponentstate ADD CONSTRAINT FK_hostcomponentstate_host_id FOREIGN KEY (host_id) REFERENCES hosts (host_id);
ALTER TABLE hoststate ADD CONSTRAINT FK_hoststate_host_id FOREIGN KEY (host_id) REFERENCES hosts (host_id);
ALTER TABLE host_version ADD CONSTRAINT FK_host_version_host_id FOREIGN KEY (host_id) REFERENCES hosts (host_id);
ALTER TABLE host_version ADD CONSTRAINT FK_host_version_repovers_id FOREIGN KEY (repo_version_id) REFERENCES repo_version (repo_version_id);
ALTER TABLE servicecomponentdesiredstate ADD CONSTRAINT srvccmponentdesiredstatesrvcnm FOREIGN KEY (service_name, cluster_id) REFERENCES clusterservices (service_name, cluster_id);
ALTER TABLE servicedesiredstate ADD CONSTRAINT servicedesiredstateservicename FOREIGN KEY (service_name, cluster_id) REFERENCES clusterservices (service_name, cluster_id);
ALTER TABLE execution_command ADD CONSTRAINT FK_execution_command_task_id FOREIGN KEY (task_id) REFERENCES host_role_command (task_id);
ALTER TABLE host_role_command ADD CONSTRAINT FK_host_role_command_stage_id FOREIGN KEY (stage_id, request_id) REFERENCES stage (stage_id, request_id);
ALTER TABLE host_role_command ADD CONSTRAINT FK_host_role_command_host_id FOREIGN KEY (host_id) REFERENCES hosts (host_id);
ALTER TABLE role_success_criteria ADD CONSTRAINT role_success_criteria_stage_id FOREIGN KEY (stage_id, request_id) REFERENCES stage (stage_id, request_id);
ALTER TABLE stage ADD CONSTRAINT FK_stage_request_id FOREIGN KEY (request_id) REFERENCES request (request_id);
ALTER TABLE request ADD CONSTRAINT FK_request_schedule_id FOREIGN KEY (request_schedule_id) REFERENCES requestschedule (schedule_id);
ALTER TABLE ClusterHostMapping ADD CONSTRAINT FK_clhostmapping_cluster_id FOREIGN KEY (cluster_id) REFERENCES clusters (cluster_id);
ALTER TABLE ClusterHostMapping ADD CONSTRAINT FK_clusterhostmapping_host_id FOREIGN KEY (host_id) REFERENCES hosts (host_id);
ALTER TABLE hostconfigmapping ADD CONSTRAINT FK_hostconfmapping_cluster_id FOREIGN KEY (cluster_id) REFERENCES clusters (cluster_id);
ALTER TABLE hostconfigmapping ADD CONSTRAINT FK_hostconfmapping_host_id FOREIGN KEY (host_id) REFERENCES hosts (host_id);
ALTER TABLE serviceconfigmapping ADD CONSTRAINT FK_scvm_scv FOREIGN KEY (service_config_id) REFERENCES serviceconfig(service_config_id);
ALTER TABLE serviceconfigmapping ADD CONSTRAINT FK_scvm_config FOREIGN KEY (config_id) REFERENCES clusterconfig(config_id);
ALTER TABLE configgroup ADD CONSTRAINT FK_configgroup_cluster_id FOREIGN KEY (cluster_id) REFERENCES clusters (cluster_id);
ALTER TABLE confgroupclusterconfigmapping ADD CONSTRAINT FK_confg FOREIGN KEY (version_tag, config_type, cluster_id) REFERENCES clusterconfig (version_tag, type_name, cluster_id);
ALTER TABLE confgroupclusterconfigmapping ADD CONSTRAINT FK_cgccm_gid FOREIGN KEY (config_group_id) REFERENCES configgroup (group_id);
ALTER TABLE configgrouphostmapping ADD CONSTRAINT FK_cghm_cgid FOREIGN KEY (config_group_id) REFERENCES configgroup (group_id);
ALTER TABLE configgrouphostmapping ADD CONSTRAINT FK_cghm_host_id FOREIGN KEY (host_id) REFERENCES hosts (host_id);
ALTER TABLE requestschedulebatchrequest ADD CONSTRAINT FK_rsbatchrequest_schedule_id FOREIGN KEY (schedule_id) REFERENCES requestschedule (schedule_id);
ALTER TABLE hostgroup ADD CONSTRAINT FK_hg_blueprint_name FOREIGN KEY (blueprint_name) REFERENCES blueprint(blueprint_name);
ALTER TABLE hostgroup_component ADD CONSTRAINT FK_hgc_blueprint_name FOREIGN KEY (blueprint_name, hostgroup_name) REFERENCES hostgroup(blueprint_name, name);
ALTER TABLE blueprint_configuration ADD CONSTRAINT FK_cfg_blueprint_name FOREIGN KEY (blueprint_name) REFERENCES blueprint(blueprint_name);
ALTER TABLE hostgroup_configuration ADD CONSTRAINT FK_hg_cfg_bp_hg_name FOREIGN KEY (blueprint_name, hostgroup_name) REFERENCES hostgroup(blueprint_name, name);
ALTER TABLE requestresourcefilter ADD CONSTRAINT FK_reqresfilter_req_id FOREIGN KEY (request_id) REFERENCES request (request_id);
ALTER TABLE requestoperationlevel ADD CONSTRAINT FK_req_op_level_req_id FOREIGN KEY (request_id) REFERENCES request (request_id);
ALTER TABLE viewparameter ADD CONSTRAINT FK_viewparam_view_name FOREIGN KEY (view_name) REFERENCES viewmain(view_name);
ALTER TABLE viewresource ADD CONSTRAINT FK_viewres_view_name FOREIGN KEY (view_name) REFERENCES viewmain(view_name);
ALTER TABLE viewinstance ADD CONSTRAINT FK_viewinst_view_name FOREIGN KEY (view_name) REFERENCES viewmain(view_name);
ALTER TABLE viewinstanceproperty ADD CONSTRAINT FK_viewinstprop_view_name FOREIGN KEY (view_name, view_instance_name) REFERENCES viewinstance(view_name, name);
ALTER TABLE viewinstancedata ADD CONSTRAINT FK_viewinstdata_view_name FOREIGN KEY (view_instance_id, view_name, view_instance_name) REFERENCES viewinstance(view_instance_id, view_name, name);
ALTER TABLE viewentity ADD CONSTRAINT FK_viewentity_view_name FOREIGN KEY (view_name, view_instance_name) REFERENCES viewinstance(view_name, name);
ALTER TABLE adminresource ADD CONSTRAINT FK_resource_resource_type_id FOREIGN KEY (resource_type_id) REFERENCES adminresourcetype(resource_type_id);
ALTER TABLE adminprincipal ADD CONSTRAINT FK_principal_principal_type_id FOREIGN KEY (principal_type_id) REFERENCES adminprincipaltype(principal_type_id);
ALTER TABLE adminpermission ADD CONSTRAINT FK_permission_resource_type_id FOREIGN KEY (resource_type_id) REFERENCES adminresourcetype(resource_type_id);
ALTER TABLE permission_roleauthorization ADD CONSTRAINT FK_permission_roleauth_pid FOREIGN KEY (permission_id) REFERENCES adminpermission(permission_id);
ALTER TABLE permission_roleauthorization ADD CONSTRAINT FK_permission_roleauth_aid FOREIGN KEY (authorization_id) REFERENCES roleauthorization(authorization_id);
ALTER TABLE adminprivilege ADD CONSTRAINT FK_privilege_permission_id FOREIGN KEY (permission_id) REFERENCES adminpermission(permission_id);
ALTER TABLE adminprivilege ADD CONSTRAINT FK_privilege_resource_id FOREIGN KEY (resource_id) REFERENCES adminresource(resource_id);
ALTER TABLE viewmain ADD CONSTRAINT FK_view_resource_type_id FOREIGN KEY (resource_type_id) REFERENCES adminresourcetype(resource_type_id);
ALTER TABLE viewinstance ADD CONSTRAINT FK_viewinstance_resource_id FOREIGN KEY (resource_id) REFERENCES adminresource(resource_id);
ALTER TABLE adminprivilege ADD CONSTRAINT FK_privilege_principal_id FOREIGN KEY (principal_id) REFERENCES adminprincipal(principal_id);
ALTER TABLE users ADD CONSTRAINT FK_users_principal_id FOREIGN KEY (principal_id) REFERENCES adminprincipal(principal_id);
ALTER TABLE groups ADD CONSTRAINT FK_groups_principal_id FOREIGN KEY (principal_id) REFERENCES adminprincipal(principal_id);
ALTER TABLE clusters ADD CONSTRAINT FK_clusters_resource_id FOREIGN KEY (resource_id) REFERENCES adminresource(resource_id);
ALTER TABLE widget_layout_user_widget ADD CONSTRAINT FK_widget_layout_id FOREIGN KEY (widget_layout_id) REFERENCES widget_layout(id);
ALTER TABLE widget_layout_user_widget ADD CONSTRAINT FK_widget_id FOREIGN KEY (widget_id) REFERENCES widget(id);
ALTER TABLE topology_request ADD CONSTRAINT FK_topology_request_cluster_id FOREIGN KEY (cluster_id) REFERENCES clusters(cluster_id);
ALTER TABLE topology_hostgroup ADD CONSTRAINT FK_hostgroup_req_id FOREIGN KEY (request_id) REFERENCES topology_request(id);
ALTER TABLE topology_host_info ADD CONSTRAINT FK_hostinfo_group_id FOREIGN KEY (group_id) REFERENCES topology_hostgroup(id);
ALTER TABLE topology_logical_request ADD CONSTRAINT FK_logicalreq_req_id FOREIGN KEY (request_id) REFERENCES topology_request(id);
ALTER TABLE topology_host_request ADD CONSTRAINT FK_hostreq_logicalreq_id FOREIGN KEY (logical_request_id) REFERENCES topology_logical_request(id);
ALTER TABLE topology_host_request ADD CONSTRAINT FK_hostreq_group_id FOREIGN KEY (group_id) REFERENCES topology_hostgroup(id);
ALTER TABLE topology_host_task ADD CONSTRAINT FK_hosttask_req_id FOREIGN KEY (host_request_id) REFERENCES topology_host_request (id);
ALTER TABLE topology_logical_task ADD CONSTRAINT FK_ltask_hosttask_id FOREIGN KEY (host_task_id) REFERENCES topology_host_task (id);
ALTER TABLE topology_logical_task ADD CONSTRAINT FK_ltask_hrc_id FOREIGN KEY (physical_task_id) REFERENCES host_role_command (task_id);
ALTER TABLE clusters ADD CONSTRAINT FK_clusters_desired_stack_id FOREIGN KEY (desired_stack_id) REFERENCES stack(stack_id);
ALTER TABLE clusterconfig ADD CONSTRAINT FK_clusterconfig_stack_id FOREIGN KEY (stack_id) REFERENCES stack(stack_id);
ALTER TABLE serviceconfig ADD CONSTRAINT FK_serviceconfig_stack_id FOREIGN KEY (stack_id) REFERENCES stack(stack_id);
ALTER TABLE clusterstate ADD CONSTRAINT FK_cs_current_stack_id FOREIGN KEY (current_stack_id) REFERENCES stack(stack_id);
ALTER TABLE hostcomponentdesiredstate ADD CONSTRAINT FK_hcds_desired_stack_id FOREIGN KEY (desired_stack_id) REFERENCES stack(stack_id);
ALTER TABLE hostcomponentstate ADD CONSTRAINT FK_hcs_current_stack_id FOREIGN KEY (current_stack_id) REFERENCES stack(stack_id);
ALTER TABLE servicecomponentdesiredstate ADD CONSTRAINT FK_scds_desired_stack_id FOREIGN KEY (desired_stack_id) REFERENCES stack(stack_id);
ALTER TABLE servicedesiredstate ADD CONSTRAINT FK_sds_desired_stack_id FOREIGN KEY (desired_stack_id) REFERENCES stack(stack_id);
ALTER TABLE blueprint ADD CONSTRAINT FK_blueprint_stack_id FOREIGN KEY (stack_id) REFERENCES stack(stack_id);
ALTER TABLE repo_version ADD CONSTRAINT FK_repoversion_stack_id FOREIGN KEY (stack_id) REFERENCES stack(stack_id);

-- Kerberos
CREATE TABLE kerberos_principal (
  principal_name VARCHAR2(255) NOT NULL,
  is_service NUMBER(1) DEFAULT 1 NOT NULL,
  cached_keytab_path VARCHAR2(255),
  PRIMARY KEY(principal_name)
);

CREATE TABLE kerberos_principal_host (
  principal_name VARCHAR2(255) NOT NULL,
  host_id NUMBER(19) NOT NULL,
  PRIMARY KEY(principal_name, host_id)
);

CREATE TABLE kerberos_descriptor
(
   kerberos_descriptor_name   VARCHAR2(255) NOT NULL,
   kerberos_descriptor        CLOB NOT NULL,
   PRIMARY KEY (kerberos_descriptor_name)
);

ALTER TABLE kerberos_principal_host ADD CONSTRAINT FK_krb_pr_host_id FOREIGN KEY (host_id) REFERENCES hosts (host_id);
ALTER TABLE kerberos_principal_host ADD CONSTRAINT FK_krb_pr_host_principalname FOREIGN KEY (principal_name) REFERENCES kerberos_principal (principal_name);
-- Kerberos (end)

-- Alerting Framework
CREATE TABLE alert_definition (
  definition_id NUMBER(19) NOT NULL,
  cluster_id NUMBER(19) NOT NULL,
  definition_name VARCHAR2(255) NOT NULL,
  service_name VARCHAR2(255) NOT NULL,
  component_name VARCHAR2(255),
  scope VARCHAR2(255) DEFAULT 'ANY' NOT NULL,
  label VARCHAR2(255),
  description CLOB,
  enabled NUMBER(1) DEFAULT 1 NOT NULL,
  schedule_interval NUMBER(10) NOT NULL,
  source_type VARCHAR2(255) NOT NULL,
  alert_source CLOB NOT NULL,
  hash VARCHAR2(64) NOT NULL,
  ignore_host NUMBER(1) DEFAULT 0 NOT NULL,
  PRIMARY KEY (definition_id),
  FOREIGN KEY (cluster_id) REFERENCES clusters(cluster_id),
  CONSTRAINT uni_alert_def_name UNIQUE(cluster_id,definition_name)
);

CREATE TABLE alert_history (
  alert_id NUMBER(19) NOT NULL,
  cluster_id NUMBER(19) NOT NULL,
  alert_definition_id NUMBER(19) NOT NULL,
  service_name VARCHAR2(255) NOT NULL,
  component_name VARCHAR2(255),
  host_name VARCHAR2(255),
  alert_instance VARCHAR2(255),
  alert_timestamp NUMBER(19) NOT NULL,
  alert_label VARCHAR2(1024),
  alert_state VARCHAR2(255) NOT NULL,
  alert_text CLOB,
  PRIMARY KEY (alert_id),
  FOREIGN KEY (alert_definition_id) REFERENCES alert_definition(definition_id),
  FOREIGN KEY (cluster_id) REFERENCES clusters(cluster_id)
);

CREATE TABLE alert_current (
  alert_id NUMBER(19) NOT NULL,
  definition_id NUMBER(19) NOT NULL,
  history_id NUMBER(19) NOT NULL UNIQUE,
  maintenance_state VARCHAR2(255) NOT NULL,
  original_timestamp NUMBER(19) NOT NULL,
  latest_timestamp NUMBER(19) NOT NULL,
  latest_text CLOB,
  PRIMARY KEY (alert_id),
  FOREIGN KEY (definition_id) REFERENCES alert_definition(definition_id),
  FOREIGN KEY (history_id) REFERENCES alert_history(alert_id)
);

CREATE TABLE alert_group (
  group_id NUMBER(19) NOT NULL,
  cluster_id NUMBER(19) NOT NULL,
  group_name VARCHAR2(255) NOT NULL,
  is_default NUMBER(1) DEFAULT 0 NOT NULL,
  service_name VARCHAR2(255),
  PRIMARY KEY (group_id),
  CONSTRAINT uni_alert_group_name UNIQUE(cluster_id,group_name)
);

CREATE TABLE alert_target (
  target_id NUMBER(19) NOT NULL,
  target_name VARCHAR2(255) NOT NULL UNIQUE,
  notification_type VARCHAR2(64) NOT NULL,
  properties CLOB,
  description VARCHAR2(1024),
  is_global NUMBER(1) DEFAULT 0 NOT NULL,
  PRIMARY KEY (target_id)
);

CREATE TABLE alert_target_states (
  target_id NUMBER(19) NOT NULL,
  alert_state VARCHAR2(255) NOT NULL,
  FOREIGN KEY (target_id) REFERENCES alert_target(target_id)
);

CREATE TABLE alert_group_target (
  group_id NUMBER(19) NOT NULL,
  target_id NUMBER(19) NOT NULL,
  PRIMARY KEY (group_id, target_id),
  FOREIGN KEY (group_id) REFERENCES alert_group(group_id),
  FOREIGN KEY (target_id) REFERENCES alert_target(target_id)
);

CREATE TABLE alert_grouping (
  definition_id NUMBER(19) NOT NULL,
  group_id NUMBER(19) NOT NULL,
  PRIMARY KEY (group_id, definition_id),
  FOREIGN KEY (definition_id) REFERENCES alert_definition(definition_id),
  FOREIGN KEY (group_id) REFERENCES alert_group(group_id)
);

CREATE TABLE alert_notice (
  notification_id NUMBER(19) NOT NULL,
  target_id NUMBER(19) NOT NULL,
  history_id NUMBER(19) NOT NULL,
  notify_state VARCHAR2(255) NOT NULL,
  uuid VARCHAR2(64) NOT NULL UNIQUE,
  PRIMARY KEY (notification_id),
  FOREIGN KEY (target_id) REFERENCES alert_target(target_id),
  FOREIGN KEY (history_id) REFERENCES alert_history(alert_id)
);

CREATE INDEX idx_alert_history_def_id on alert_history(alert_definition_id);
CREATE INDEX idx_alert_history_service on alert_history(service_name);
CREATE INDEX idx_alert_history_host on alert_history(host_name);
CREATE INDEX idx_alert_history_time on alert_history(alert_timestamp);
CREATE INDEX idx_alert_history_state on alert_history(alert_state);
CREATE INDEX idx_alert_group_name on alert_group(group_name);
CREATE INDEX idx_alert_notice_state on alert_notice(notify_state);

-- upgrade tables
CREATE TABLE upgrade (
  upgrade_id NUMBER(19) NOT NULL,
  cluster_id NUMBER(19) NOT NULL,
  request_id NUMBER(19) NOT NULL,
  from_version VARCHAR2(255) DEFAULT '' NOT NULL,
  to_version VARCHAR2(255) DEFAULT '' NOT NULL,
  direction VARCHAR2(255) DEFAULT 'UPGRADE' NOT NULL,
  upgrade_package VARCHAR2(255) NOT NULL,
  upgrade_type VARCHAR2(32) NOT NULL,
  skip_failures NUMBER(1) DEFAULT 0 NOT NULL,
  skip_sc_failures NUMBER(1) DEFAULT 0 NOT NULL,
  downgrade_allowed NUMBER(1) DEFAULT 1 NOT NULL,
  PRIMARY KEY (upgrade_id),
  FOREIGN KEY (cluster_id) REFERENCES clusters(cluster_id),
  FOREIGN KEY (request_id) REFERENCES request(request_id)
);

CREATE TABLE upgrade_group (
  upgrade_group_id NUMBER(19) NOT NULL,
  upgrade_id NUMBER(19) NOT NULL,
  group_name VARCHAR2(255) DEFAULT '' NOT NULL,
  group_title VARCHAR2(1024) DEFAULT '' NOT NULL,
  PRIMARY KEY (upgrade_group_id),
  FOREIGN KEY (upgrade_id) REFERENCES upgrade(upgrade_id)
);

CREATE TABLE upgrade_item (
  upgrade_item_id NUMBER(19) NOT NULL,
  upgrade_group_id NUMBER(19) NOT NULL,
  stage_id NUMBER(19) NOT NULL,
  state VARCHAR2(255) DEFAULT 'NONE' NOT NULL,
  hosts CLOB,
  tasks CLOB,
  item_text VARCHAR2(1024),
  PRIMARY KEY (upgrade_item_id),
  FOREIGN KEY (upgrade_group_id) REFERENCES upgrade_group(upgrade_group_id)
);

CREATE TABLE servicecomponent_history(
  id NUMBER(19) NOT NULL,
  component_id NUMBER(19) NOT NULL,
  upgrade_id NUMBER(19) NOT NULL,
  from_stack_id NUMBER(19) NOT NULL,
  to_stack_id NUMBER(19) NOT NULL,
  CONSTRAINT PK_sc_history PRIMARY KEY (id),
  CONSTRAINT FK_sc_history_component_id FOREIGN KEY (component_id) REFERENCES servicecomponentdesiredstate (id),
  CONSTRAINT FK_sc_history_upgrade_id FOREIGN KEY (upgrade_id) REFERENCES upgrade (upgrade_id),
  CONSTRAINT FK_sc_history_from_stack_id FOREIGN KEY (from_stack_id) REFERENCES stack (stack_id),
  CONSTRAINT FK_sc_history_to_stack_id FOREIGN KEY (to_stack_id) REFERENCES stack (stack_id)
);

---------inserting some data-----------
-- In order for the first ID to be 1, must initialize the ambari_sequences table with a sequence_value of 0.
INSERT INTO ambari_sequences(sequence_name, sequence_value) values ('host_role_command_id_seq', 0);
INSERT INTO ambari_sequences(sequence_name, sequence_value) values ('user_id_seq', 1);
INSERT INTO ambari_sequences(sequence_name, sequence_value) values ('group_id_seq', 0);
INSERT INTO ambari_sequences(sequence_name, sequence_value) values ('member_id_seq', 0);
INSERT INTO ambari_sequences(sequence_name, sequence_value) values ('cluster_id_seq', 0);
INSERT INTO ambari_sequences(sequence_name, sequence_value) values ('host_id_seq', 0);
INSERT INTO ambari_sequences(sequence_name, sequence_value) values ('configgroup_id_seq', 1);
INSERT INTO ambari_sequences(sequence_name, sequence_value) values ('requestschedule_id_seq', 1);
INSERT INTO ambari_sequences(sequence_name, sequence_value) values ('resourcefilter_id_seq', 1);
INSERT INTO ambari_sequences(sequence_name, sequence_value) values ('viewentity_id_seq', 0);
INSERT INTO ambari_sequences(sequence_name, sequence_value) values ('operation_level_id_seq', 1);
INSERT INTO ambari_sequences(sequence_name, sequence_value) values ('view_instance_id_seq', 1);
INSERT INTO ambari_sequences(sequence_name, sequence_value) values ('resource_type_id_seq', 4);
INSERT INTO ambari_sequences(sequence_name, sequence_value) values ('resource_id_seq', 2);
INSERT INTO ambari_sequences(sequence_name, sequence_value) values ('principal_type_id_seq', 3);
INSERT INTO ambari_sequences(sequence_name, sequence_value) values ('principal_id_seq', 2);
INSERT INTO ambari_sequences(sequence_name, sequence_value) values ('permission_id_seq', 5);
INSERT INTO ambari_sequences(sequence_name, sequence_value) values ('privilege_id_seq', 1);
INSERT INTO ambari_sequences(sequence_name, sequence_value) values ('config_id_seq', 1);
INSERT INTO ambari_sequences(sequence_name, sequence_value) values ('cluster_version_id_seq', 0);
INSERT INTO ambari_sequences(sequence_name, sequence_value) values ('host_version_id_seq', 0);
INSERT INTO ambari_sequences(sequence_name, sequence_value) values ('service_config_id_seq', 1);
INSERT INTO ambari_sequences(sequence_name, sequence_value) values ('alert_definition_id_seq', 0);
INSERT INTO ambari_sequences(sequence_name, sequence_value) values ('alert_group_id_seq', 0);
INSERT INTO ambari_sequences(sequence_name, sequence_value) values ('alert_target_id_seq', 0);
INSERT INTO ambari_sequences(sequence_name, sequence_value) values ('alert_history_id_seq', 0);
INSERT INTO ambari_sequences(sequence_name, sequence_value) values ('alert_notice_id_seq', 0);
INSERT INTO ambari_sequences(sequence_name, sequence_value) values ('alert_current_id_seq', 0);
INSERT INTO ambari_sequences(sequence_name, sequence_value) values ('repo_version_id_seq', 0);
INSERT INTO ambari_sequences(sequence_name, sequence_value) values ('upgrade_id_seq', 0);
INSERT INTO ambari_sequences(sequence_name, sequence_value) values ('upgrade_group_id_seq', 0);
INSERT INTO ambari_sequences(sequence_name, sequence_value) values ('upgrade_item_id_seq', 0);
INSERT INTO ambari_sequences(sequence_name, sequence_value) values ('stack_id_seq', 0);
INSERT INTO ambari_sequences(sequence_name, sequence_value) values ('widget_id_seq', 0);
INSERT INTO ambari_sequences(sequence_name, sequence_value) values ('widget_layout_id_seq', 0);
INSERT INTO ambari_sequences(sequence_name, sequence_value) values ('topology_host_info_id_seq', 0);
INSERT INTO ambari_sequences(sequence_name, sequence_value) values ('topology_host_request_id_seq', 0);
INSERT INTO ambari_sequences(sequence_name, sequence_value) values ('topology_host_task_id_seq', 0);
INSERT INTO ambari_sequences(sequence_name, sequence_value) values ('topology_logical_request_id_seq', 0);
INSERT INTO ambari_sequences(sequence_name, sequence_value) values ('topology_logical_task_id_seq', 0);
INSERT INTO ambari_sequences(sequence_name, sequence_value) values ('topology_request_id_seq', 0);
INSERT INTO ambari_sequences(sequence_name, sequence_value) values ('topology_host_group_id_seq', 0);
INSERT INTO ambari_sequences(sequence_name, sequence_value) values ('setting_id_seq', 0);
INSERT INTO ambari_sequences(sequence_name, sequence_value) values ('hostcomponentstate_id_seq', 0);
INSERT INTO ambari_sequences(sequence_name, sequence_value) values ('servicecomponentdesiredstate_id_seq', 0);
INSERT INTO ambari_sequences(sequence_name, sequence_value) values ('servicecomponent_history_id_seq', 0);

INSERT INTO metainfo("metainfo_key", "metainfo_value") values ('version', '${ambariSchemaVersion}');

insert into adminresourcetype (resource_type_id, resource_type_name)
  select 1, 'AMBARI' from dual
  union all
  select 2, 'CLUSTER' from dual
  union all
  select 3, 'VIEW' from dual;

insert into adminresource (resource_id, resource_type_id)
  select 1, 1 from dual;

insert into adminprincipaltype (principal_type_id, principal_type_name)
  select 1, 'USER' from dual
  union all
  select 2, 'GROUP' from dual;

insert into adminprincipal (principal_id, principal_type_id)
  select 1, 1 from dual;

insert into users(user_id, principal_id, user_name, user_password)
select 1,1,'admin','538916f8943ec225d97a9a86a2c6ec0818c1cd400e09e03b660fdaaec4af29ddbb6f2b1033b81b00' from dual;

insert into adminpermission(permission_id, permission_name, resource_type_id, permission_label, sort_order)
  select 1, 'AMBARI.ADMINISTRATOR', 1, 'Administrator', 1 from dual
  union all
  select 2, 'CLUSTER.USER', 2, 'Cluster User', 6 from dual
  union all
  select 3, 'CLUSTER.ADMINISTRATOR', 2, 'Cluster Administrator', 2 from dual
  union all
  select 4, 'VIEW.USER', 3, 'View User', 7 from dual
  union all
  select 5, 'CLUSTER.OPERATOR', 2, 'Cluster Operator', 3 from dual
  union all
  select 6, 'SERVICE.ADMINISTRATOR', 2, 'Service Administrator', 4 from dual
  union all
  select 7, 'SERVICE.OPERATOR', 2, 'Service Operator', 5 from dual;

INSERT INTO roleauthorization(authorization_id, authorization_name)
  SELECT 'VIEW.USE', 'Use View' FROM dual UNION ALL
  SELECT 'SERVICE.VIEW_METRICS', 'View metrics' FROM dual UNION ALL
  SELECT 'SERVICE.VIEW_STATUS_INFO', 'View status information' FROM dual UNION ALL
  SELECT 'SERVICE.VIEW_CONFIGS', 'View configurations' FROM dual UNION ALL
  SELECT 'SERVICE.COMPARE_CONFIGS', 'Compare configurations' FROM dual UNION ALL
  SELECT 'SERVICE.VIEW_ALERTS', 'View service-level alerts' FROM dual UNION ALL
  SELECT 'SERVICE.START_STOP', 'Start/Stop/Restart Service' FROM dual UNION ALL
  SELECT 'SERVICE.DECOMMISSION_RECOMMISSION', 'Decommission/recommission' FROM dual UNION ALL
  SELECT 'SERVICE.RUN_SERVICE_CHECK', 'Run service checks' FROM dual UNION ALL
  SELECT 'SERVICE.TOGGLE_MAINTENANCE', 'Turn on/off maintenance mode' FROM dual UNION ALL
  SELECT 'SERVICE.RUN_CUSTOM_COMMAND', 'Perform service-specific tasks' FROM dual UNION ALL
  SELECT 'SERVICE.MODIFY_CONFIGS', 'Modify configurations' FROM dual UNION ALL
  SELECT 'SERVICE.MANAGE_CONFIG_GROUPS', 'Manage configuration groups' FROM dual UNION ALL
  SELECT 'SERVICE.MANAGE_ALERTS', 'Manage service-level alerts' from dual UNION ALL
  SELECT 'SERVICE.MOVE', 'Move to another host' FROM dual UNION ALL
  SELECT 'SERVICE.ENABLE_HA', 'Enable HA' FROM dual UNION ALL
  SELECT 'SERVICE.TOGGLE_ALERTS', 'Enable/disable service-level alerts' FROM dual UNION ALL
  SELECT 'SERVICE.ADD_DELETE_SERVICES', 'Add Service to cluster' FROM dual UNION ALL
  SELECT 'HOST.VIEW_METRICS', 'View metrics' FROM dual UNION ALL
  SELECT 'HOST.VIEW_STATUS_INFO', 'View status information' FROM dual UNION ALL
  SELECT 'HOST.VIEW_CONFIGS', 'View configuration' FROM dual UNION ALL
  SELECT 'HOST.TOGGLE_MAINTENANCE', 'Turn on/off maintenance mode' FROM dual UNION ALL
  SELECT 'HOST.ADD_DELETE_COMPONENTS', 'Install components' FROM dual UNION ALL
  SELECT 'HOST.ADD_DELETE_HOSTS', 'Add/Delete hosts' FROM dual UNION ALL
  SELECT 'CLUSTER.VIEW_METRICS', 'View metrics' FROM dual UNION ALL
  SELECT 'CLUSTER.VIEW_STATUS_INFO', 'View status information' FROM dual UNION ALL
  SELECT 'CLUSTER.VIEW_CONFIGS', 'View configuration' FROM dual UNION ALL
  SELECT 'CLUSTER.VIEW_STACK_DETAILS', 'View stack version details' FROM dual UNION ALL
  SELECT 'CLUSTER.VIEW_ALERTS', 'View cluster-level alerts' FROM dual UNION ALL
  SELECT 'CLUSTER.MANAGE_CREDENTIALS', 'Manage external credentials' from dual UNION ALL
  SELECT 'CLUSTER.MODIFY_CONFIGS', 'Modify cluster configurations' from dual UNION ALL
  SELECT 'CLUSTER.MANAGE_CONFIG_GROUPS', 'Manage cluster config groups' from dual UNION ALL
  SELECT 'CLUSTER.MANAGE_ALERTS', 'Manage cluster-level alerts' from dual UNION ALL
  SELECT 'CLUSTER.TOGGLE_ALERTS', 'Enable/disable cluster-level alerts' FROM dual UNION ALL
  SELECT 'CLUSTER.TOGGLE_KERBEROS', 'Enable/disable Kerberos' FROM dual UNION ALL
  SELECT 'CLUSTER.UPGRADE_DOWNGRADE_STACK', 'Upgrade/downgrade stack' FROM dual UNION ALL
  SELECT 'AMBARI.ADD_DELETE_CLUSTERS', 'Create new clusters' FROM dual UNION ALL
  SELECT 'AMBARI.SET_SERVICE_USERS_GROUPS', 'Set service users and groups' FROM dual UNION ALL
  SELECT 'AMBARI.RENAME_CLUSTER', 'Rename clusters' FROM dual UNION ALL
  SELECT 'AMBARI.MANAGE_SETTINGS', 'Manage settings' FROM dual UNION ALL
  SELECT 'AMBARI.MANAGE_USERS', 'Manage users' FROM dual UNION ALL
  SELECT 'AMBARI.MANAGE_GROUPS', 'Manage groups' FROM dual UNION ALL
  SELECT 'AMBARI.MANAGE_VIEWS', 'Manage Ambari Views' FROM dual UNION ALL
  SELECT 'AMBARI.ASSIGN_ROLES', 'Assign roles' FROM dual UNION ALL
  SELECT 'AMBARI.MANAGE_STACK_VERSIONS', 'Manage stack versions' FROM dual UNION ALL
  SELECT 'AMBARI.EDIT_STACK_REPOS', 'Edit stack repository URLs' FROM dual;

-- Set authorizations for View User role
INSERT INTO permission_roleauthorization(permission_id, authorization_id)
  SELECT permission_id, 'VIEW.USE' FROM adminpermission WHERE permission_name='VIEW.USER';

-- Set authorizations for Cluster User role
INSERT INTO permission_roleauthorization(permission_id, authorization_id)
  SELECT permission_id, 'SERVICE.VIEW_METRICS' FROM adminpermission WHERE permission_name='CLUSTER.USER' UNION ALL
  SELECT permission_id, 'SERVICE.VIEW_STATUS_INFO' FROM adminpermission WHERE permission_name='CLUSTER.USER' UNION ALL
  SELECT permission_id, 'SERVICE.VIEW_CONFIGS' FROM adminpermission WHERE permission_name='CLUSTER.USER' UNION ALL
  SELECT permission_id, 'SERVICE.COMPARE_CONFIGS' FROM adminpermission WHERE permission_name='CLUSTER.USER' UNION ALL
  SELECT permission_id, 'SERVICE.VIEW_ALERTS' FROM adminpermission WHERE permission_name='CLUSTER.USER' UNION ALL
  SELECT permission_id, 'HOST.VIEW_METRICS' FROM adminpermission WHERE permission_name='CLUSTER.USER' UNION ALL
  SELECT permission_id, 'HOST.VIEW_STATUS_INFO' FROM adminpermission WHERE permission_name='CLUSTER.USER' UNION ALL
  SELECT permission_id, 'HOST.VIEW_CONFIGS' FROM adminpermission WHERE permission_name='CLUSTER.USER' UNION ALL
  SELECT permission_id, 'CLUSTER.VIEW_METRICS' FROM adminpermission WHERE permission_name='CLUSTER.USER' UNION ALL
  SELECT permission_id, 'CLUSTER.VIEW_STATUS_INFO' FROM adminpermission WHERE permission_name='CLUSTER.USER' UNION ALL
  SELECT permission_id, 'CLUSTER.VIEW_CONFIGS' FROM adminpermission WHERE permission_name='CLUSTER.USER' UNION ALL
  SELECT permission_id, 'CLUSTER.VIEW_STACK_DETAILS' FROM adminpermission WHERE permission_name='CLUSTER.USER' UNION ALL
  SELECT permission_id, 'CLUSTER.VIEW_ALERTS' FROM adminpermission WHERE permission_name='CLUSTER.USER';

-- Set authorizations for Service Operator role
INSERT INTO permission_roleauthorization(permission_id, authorization_id)
  SELECT permission_id, 'SERVICE.VIEW_METRICS' FROM adminpermission WHERE permission_name='SERVICE.OPERATOR' UNION ALL
  SELECT permission_id, 'SERVICE.VIEW_STATUS_INFO' FROM adminpermission WHERE permission_name='SERVICE.OPERATOR' UNION ALL
  SELECT permission_id, 'SERVICE.VIEW_CONFIGS' FROM adminpermission WHERE permission_name='SERVICE.OPERATOR' UNION ALL
  SELECT permission_id, 'SERVICE.COMPARE_CONFIGS' FROM adminpermission WHERE permission_name='SERVICE.OPERATOR' UNION ALL
  SELECT permission_id, 'SERVICE.VIEW_ALERTS' FROM adminpermission WHERE permission_name='SERVICE.OPERATOR' UNION ALL
  SELECT permission_id, 'SERVICE.START_STOP' FROM adminpermission WHERE permission_name='SERVICE.OPERATOR' UNION ALL
  SELECT permission_id, 'SERVICE.DECOMMISSION_RECOMMISSION' FROM adminpermission WHERE permission_name='SERVICE.OPERATOR' UNION ALL
  SELECT permission_id, 'SERVICE.RUN_SERVICE_CHECK' FROM adminpermission WHERE permission_name='SERVICE.OPERATOR' UNION ALL
  SELECT permission_id, 'SERVICE.TOGGLE_MAINTENANCE' FROM adminpermission WHERE permission_name='SERVICE.OPERATOR' UNION ALL
  SELECT permission_id, 'SERVICE.RUN_CUSTOM_COMMAND' FROM adminpermission WHERE permission_name='SERVICE.OPERATOR' UNION ALL
  SELECT permission_id, 'HOST.VIEW_METRICS' FROM adminpermission WHERE permission_name='SERVICE.OPERATOR' UNION ALL
  SELECT permission_id, 'HOST.VIEW_STATUS_INFO' FROM adminpermission WHERE permission_name='SERVICE.OPERATOR' UNION ALL
  SELECT permission_id, 'HOST.VIEW_CONFIGS' FROM adminpermission WHERE permission_name='SERVICE.OPERATOR' UNION ALL
  SELECT permission_id, 'CLUSTER.VIEW_METRICS' FROM adminpermission WHERE permission_name='SERVICE.OPERATOR' UNION ALL
  SELECT permission_id, 'CLUSTER.VIEW_STATUS_INFO' FROM adminpermission WHERE permission_name='SERVICE.OPERATOR' UNION ALL
  SELECT permission_id, 'CLUSTER.VIEW_CONFIGS' FROM adminpermission WHERE permission_name='SERVICE.OPERATOR' UNION ALL
  SELECT permission_id, 'CLUSTER.VIEW_STACK_DETAILS' FROM adminpermission WHERE permission_name='SERVICE.OPERATOR' UNION ALL
  SELECT permission_id, 'CLUSTER.VIEW_ALERTS' FROM adminpermission WHERE permission_name='SERVICE.OPERATOR';

-- Set authorizations for Service Administrator role
INSERT INTO permission_roleauthorization(permission_id, authorization_id)
  SELECT permission_id, 'SERVICE.VIEW_METRICS' FROM adminpermission WHERE permission_name='SERVICE.ADMINISTRATOR' UNION ALL
  SELECT permission_id, 'SERVICE.VIEW_STATUS_INFO' FROM adminpermission WHERE permission_name='SERVICE.ADMINISTRATOR' UNION ALL
  SELECT permission_id, 'SERVICE.VIEW_CONFIGS' FROM adminpermission WHERE permission_name='SERVICE.ADMINISTRATOR' UNION ALL
  SELECT permission_id, 'SERVICE.COMPARE_CONFIGS' FROM adminpermission WHERE permission_name='SERVICE.ADMINISTRATOR' UNION ALL
  SELECT permission_id, 'SERVICE.VIEW_ALERTS' FROM adminpermission WHERE permission_name='SERVICE.ADMINISTRATOR' UNION ALL
  SELECT permission_id, 'SERVICE.START_STOP' FROM adminpermission WHERE permission_name='SERVICE.ADMINISTRATOR' UNION ALL
  SELECT permission_id, 'SERVICE.DECOMMISSION_RECOMMISSION' FROM adminpermission WHERE permission_name='SERVICE.ADMINISTRATOR' UNION ALL
  SELECT permission_id, 'SERVICE.RUN_SERVICE_CHECK' FROM adminpermission WHERE permission_name='SERVICE.ADMINISTRATOR' UNION ALL
  SELECT permission_id, 'SERVICE.TOGGLE_MAINTENANCE' FROM adminpermission WHERE permission_name='SERVICE.ADMINISTRATOR' UNION ALL
  SELECT permission_id, 'SERVICE.RUN_CUSTOM_COMMAND' FROM adminpermission WHERE permission_name='SERVICE.ADMINISTRATOR' UNION ALL
  SELECT permission_id, 'SERVICE.MODIFY_CONFIGS' FROM adminpermission WHERE permission_name='SERVICE.ADMINISTRATOR' UNION ALL
  SELECT permission_id, 'SERVICE.MANAGE_CONFIG_GROUPS' FROM adminpermission WHERE permission_name='SERVICE.ADMINISTRATOR' UNION ALL
  SELECT permission_id, 'SERVICE.MANAGE_ALERTS' FROM adminpermission WHERE permission_name='SERVICE.ADMINISTRATOR' UNION ALL
  SELECT permission_id, 'SERVICE.MOVE' FROM adminpermission WHERE permission_name='SERVICE.ADMINISTRATOR' UNION ALL
  SELECT permission_id, 'SERVICE.ENABLE_HA' FROM adminpermission WHERE permission_name='SERVICE.ADMINISTRATOR' UNION ALL
  SELECT permission_id, 'SERVICE.TOGGLE_ALERTS' FROM adminpermission WHERE permission_name='SERVICE.ADMINISTRATOR' UNION ALL
  SELECT permission_id, 'HOST.VIEW_METRICS' FROM adminpermission WHERE permission_name='SERVICE.ADMINISTRATOR' UNION ALL
  SELECT permission_id, 'HOST.VIEW_STATUS_INFO' FROM adminpermission WHERE permission_name='SERVICE.ADMINISTRATOR' UNION ALL
  SELECT permission_id, 'HOST.VIEW_CONFIGS' FROM adminpermission WHERE permission_name='SERVICE.ADMINISTRATOR' UNION ALL
  SELECT permission_id, 'CLUSTER.VIEW_METRICS' FROM adminpermission WHERE permission_name='SERVICE.ADMINISTRATOR' UNION ALL
  SELECT permission_id, 'CLUSTER.VIEW_STATUS_INFO' FROM adminpermission WHERE permission_name='SERVICE.ADMINISTRATOR' UNION ALL
  SELECT permission_id, 'CLUSTER.VIEW_CONFIGS' FROM adminpermission WHERE permission_name='SERVICE.ADMINISTRATOR' UNION ALL
  SELECT permission_id, 'CLUSTER.VIEW_STACK_DETAILS' FROM adminpermission WHERE permission_name='SERVICE.ADMINISTRATOR' UNION ALL
  SELECT permission_id, 'CLUSTER.MANAGE_CONFIG_GROUPS' FROM adminpermission WHERE permission_name='SERVICE.ADMINISTRATOR' UNION ALL
  SELECT permission_id, 'CLUSTER.VIEW_ALERTS' FROM adminpermission WHERE permission_name='SERVICE.ADMINISTRATOR';

-- Set authorizations for Cluster Operator role
INSERT INTO permission_roleauthorization(permission_id, authorization_id)
  SELECT permission_id, 'SERVICE.VIEW_METRICS' FROM adminpermission WHERE permission_name='CLUSTER.OPERATOR' UNION ALL
  SELECT permission_id, 'SERVICE.VIEW_STATUS_INFO' FROM adminpermission WHERE permission_name='CLUSTER.OPERATOR' UNION ALL
  SELECT permission_id, 'SERVICE.VIEW_CONFIGS' FROM adminpermission WHERE permission_name='CLUSTER.OPERATOR' UNION ALL
  SELECT permission_id, 'SERVICE.COMPARE_CONFIGS' FROM adminpermission WHERE permission_name='CLUSTER.OPERATOR' UNION ALL
  SELECT permission_id, 'SERVICE.VIEW_ALERTS' FROM adminpermission WHERE permission_name='CLUSTER.OPERATOR' UNION ALL
  SELECT permission_id, 'SERVICE.START_STOP' FROM adminpermission WHERE permission_name='CLUSTER.OPERATOR' UNION ALL
  SELECT permission_id, 'SERVICE.DECOMMISSION_RECOMMISSION' FROM adminpermission WHERE permission_name='CLUSTER.OPERATOR' UNION ALL
  SELECT permission_id, 'SERVICE.RUN_SERVICE_CHECK' FROM adminpermission WHERE permission_name='CLUSTER.OPERATOR' UNION ALL
  SELECT permission_id, 'SERVICE.TOGGLE_MAINTENANCE' FROM adminpermission WHERE permission_name='CLUSTER.OPERATOR' UNION ALL
  SELECT permission_id, 'SERVICE.RUN_CUSTOM_COMMAND' FROM adminpermission WHERE permission_name='CLUSTER.OPERATOR' UNION ALL
  SELECT permission_id, 'SERVICE.MODIFY_CONFIGS' FROM adminpermission WHERE permission_name='CLUSTER.OPERATOR' UNION ALL
  SELECT permission_id, 'SERVICE.MANAGE_CONFIG_GROUPS' FROM adminpermission WHERE permission_name='CLUSTER.OPERATOR' UNION ALL
  SELECT permission_id, 'SERVICE.MANAGE_ALERTS' FROM adminpermission WHERE permission_name='CLUSTER.OPERATOR' UNION ALL
  SELECT permission_id, 'SERVICE.MOVE' FROM adminpermission WHERE permission_name='CLUSTER.OPERATOR' UNION ALL
  SELECT permission_id, 'SERVICE.ENABLE_HA' FROM adminpermission WHERE permission_name='CLUSTER.OPERATOR' UNION ALL
  SELECT permission_id, 'SERVICE.TOGGLE_ALERTS' FROM adminpermission WHERE permission_name='CLUSTER.OPERATOR' UNION ALL
  SELECT permission_id, 'HOST.VIEW_METRICS' FROM adminpermission WHERE permission_name='CLUSTER.OPERATOR' UNION ALL
  SELECT permission_id, 'HOST.VIEW_STATUS_INFO' FROM adminpermission WHERE permission_name='CLUSTER.OPERATOR' UNION ALL
  SELECT permission_id, 'HOST.VIEW_CONFIGS' FROM adminpermission WHERE permission_name='CLUSTER.OPERATOR' UNION ALL
  SELECT permission_id, 'HOST.TOGGLE_MAINTENANCE' FROM adminpermission WHERE permission_name='CLUSTER.OPERATOR' UNION ALL
  SELECT permission_id, 'HOST.ADD_DELETE_COMPONENTS' FROM adminpermission WHERE permission_name='CLUSTER.OPERATOR' UNION ALL
  SELECT permission_id, 'HOST.ADD_DELETE_HOSTS' FROM adminpermission WHERE permission_name='CLUSTER.OPERATOR' UNION ALL
  SELECT permission_id, 'CLUSTER.VIEW_METRICS' FROM adminpermission WHERE permission_name='CLUSTER.OPERATOR' UNION ALL
  SELECT permission_id, 'CLUSTER.VIEW_STATUS_INFO' FROM adminpermission WHERE permission_name='CLUSTER.OPERATOR' UNION ALL
  SELECT permission_id, 'CLUSTER.VIEW_CONFIGS' FROM adminpermission WHERE permission_name='CLUSTER.OPERATOR' UNION ALL
  SELECT permission_id, 'CLUSTER.VIEW_STACK_DETAILS' FROM adminpermission WHERE permission_name='CLUSTER.OPERATOR' UNION ALL
  SELECT permission_id, 'CLUSTER.MANAGE_CONFIG_GROUPS' FROM adminpermission WHERE permission_name='CLUSTER.OPERATOR' UNION ALL
  SELECT permission_id, 'CLUSTER.VIEW_ALERTS' FROM adminpermission WHERE permission_name='CLUSTER.OPERATOR';

-- Set authorizations for Cluster Administrator role
INSERT INTO permission_roleauthorization(permission_id, authorization_id)
  SELECT permission_id, 'SERVICE.VIEW_METRICS' FROM adminpermission WHERE permission_name='CLUSTER.ADMINISTRATOR' UNION ALL
  SELECT permission_id, 'SERVICE.VIEW_STATUS_INFO' FROM adminpermission WHERE permission_name='CLUSTER.ADMINISTRATOR' UNION ALL
  SELECT permission_id, 'SERVICE.VIEW_CONFIGS' FROM adminpermission WHERE permission_name='CLUSTER.ADMINISTRATOR' UNION ALL
  SELECT permission_id, 'SERVICE.COMPARE_CONFIGS' FROM adminpermission WHERE permission_name='CLUSTER.ADMINISTRATOR' UNION ALL
  SELECT permission_id, 'SERVICE.VIEW_ALERTS' FROM adminpermission WHERE permission_name='CLUSTER.ADMINISTRATOR' UNION ALL
  SELECT permission_id, 'SERVICE.START_STOP' FROM adminpermission WHERE permission_name='CLUSTER.ADMINISTRATOR' UNION ALL
  SELECT permission_id, 'SERVICE.DECOMMISSION_RECOMMISSION' FROM adminpermission WHERE permission_name='CLUSTER.ADMINISTRATOR' UNION ALL
  SELECT permission_id, 'SERVICE.RUN_SERVICE_CHECK' FROM adminpermission WHERE permission_name='CLUSTER.ADMINISTRATOR' UNION ALL
  SELECT permission_id, 'SERVICE.TOGGLE_MAINTENANCE' FROM adminpermission WHERE permission_name='CLUSTER.ADMINISTRATOR' UNION ALL
  SELECT permission_id, 'SERVICE.RUN_CUSTOM_COMMAND' FROM adminpermission WHERE permission_name='CLUSTER.ADMINISTRATOR' UNION ALL
  SELECT permission_id, 'SERVICE.MODIFY_CONFIGS' FROM adminpermission WHERE permission_name='CLUSTER.ADMINISTRATOR' UNION ALL
  SELECT permission_id, 'SERVICE.MANAGE_CONFIG_GROUPS' FROM adminpermission WHERE permission_name='CLUSTER.ADMINISTRATOR' UNION ALL
  SELECT permission_id, 'SERVICE.MANAGE_ALERTS' FROM adminpermission WHERE permission_name='CLUSTER.ADMINISTRATOR' UNION ALL
  SELECT permission_id, 'SERVICE.MOVE' FROM adminpermission WHERE permission_name='CLUSTER.ADMINISTRATOR' UNION ALL
  SELECT permission_id, 'SERVICE.ENABLE_HA' FROM adminpermission WHERE permission_name='CLUSTER.ADMINISTRATOR' UNION ALL
  SELECT permission_id, 'SERVICE.TOGGLE_ALERTS' FROM adminpermission WHERE permission_name='CLUSTER.ADMINISTRATOR' UNION ALL
  SELECT permission_id, 'SERVICE.ADD_DELETE_SERVICES' FROM adminpermission WHERE permission_name='CLUSTER.ADMINISTRATOR' UNION ALL
  SELECT permission_id, 'HOST.VIEW_METRICS' FROM adminpermission WHERE permission_name='CLUSTER.ADMINISTRATOR' UNION ALL
  SELECT permission_id, 'HOST.VIEW_STATUS_INFO' FROM adminpermission WHERE permission_name='CLUSTER.ADMINISTRATOR' UNION ALL
  SELECT permission_id, 'HOST.VIEW_CONFIGS' FROM adminpermission WHERE permission_name='CLUSTER.ADMINISTRATOR' UNION ALL
  SELECT permission_id, 'HOST.TOGGLE_MAINTENANCE' FROM adminpermission WHERE permission_name='CLUSTER.ADMINISTRATOR' UNION ALL
  SELECT permission_id, 'HOST.ADD_DELETE_COMPONENTS' FROM adminpermission WHERE permission_name='CLUSTER.ADMINISTRATOR' UNION ALL
  SELECT permission_id, 'HOST.ADD_DELETE_HOSTS' FROM adminpermission WHERE permission_name='CLUSTER.ADMINISTRATOR' UNION ALL
  SELECT permission_id, 'CLUSTER.VIEW_METRICS' FROM adminpermission WHERE permission_name='CLUSTER.ADMINISTRATOR' UNION ALL
  SELECT permission_id, 'CLUSTER.VIEW_STATUS_INFO' FROM adminpermission WHERE permission_name='CLUSTER.ADMINISTRATOR' UNION ALL
  SELECT permission_id, 'CLUSTER.VIEW_CONFIGS' FROM adminpermission WHERE permission_name='CLUSTER.ADMINISTRATOR' UNION ALL
  SELECT permission_id, 'CLUSTER.VIEW_STACK_DETAILS' FROM adminpermission WHERE permission_name='CLUSTER.ADMINISTRATOR' UNION ALL
  SELECT permission_id, 'CLUSTER.VIEW_ALERTS' FROM adminpermission WHERE permission_name='CLUSTER.ADMINISTRATOR' UNION ALL
  SELECT permission_id, 'CLUSTER.MANAGE_CREDENTIALS' FROM adminpermission WHERE permission_name='CLUSTER.ADMINISTRATOR' UNION ALL
  SELECT permission_id, 'CLUSTER.MODIFY_CONFIGS' FROM adminpermission WHERE permission_name='CLUSTER.ADMINISTRATOR' UNION ALL
  SELECT permission_id, 'CLUSTER.MANAGE_CONFIG_GROUPS' FROM adminpermission WHERE permission_name='CLUSTER.ADMINISTRATOR' UNION ALL
  SELECT permission_id, 'CLUSTER.MANAGE_ALERTS' FROM adminpermission WHERE permission_name='CLUSTER.ADMINISTRATOR' UNION ALL
  SELECT permission_id, 'CLUSTER.TOGGLE_ALERTS' FROM adminpermission WHERE permission_name='CLUSTER.ADMINISTRATOR' UNION ALL
  SELECT permission_id, 'CLUSTER.TOGGLE_KERBEROS' FROM adminpermission WHERE permission_name='CLUSTER.ADMINISTRATOR' UNION ALL
  SELECT permission_id, 'CLUSTER.UPGRADE_DOWNGRADE_STACK' FROM adminpermission WHERE permission_name='CLUSTER.ADMINISTRATOR';

-- Set authorizations for Administrator role
INSERT INTO permission_roleauthorization(permission_id, authorization_id)
  SELECT permission_id, 'VIEW.USE' FROM adminpermission WHERE permission_name='AMBARI.ADMINISTRATOR' UNION ALL
  SELECT permission_id, 'SERVICE.VIEW_METRICS' FROM adminpermission WHERE permission_name='AMBARI.ADMINISTRATOR' UNION ALL
  SELECT permission_id, 'SERVICE.VIEW_STATUS_INFO' FROM adminpermission WHERE permission_name='AMBARI.ADMINISTRATOR' UNION ALL
  SELECT permission_id, 'SERVICE.VIEW_CONFIGS' FROM adminpermission WHERE permission_name='AMBARI.ADMINISTRATOR' UNION ALL
  SELECT permission_id, 'SERVICE.COMPARE_CONFIGS' FROM adminpermission WHERE permission_name='AMBARI.ADMINISTRATOR' UNION ALL
  SELECT permission_id, 'SERVICE.VIEW_ALERTS' FROM adminpermission WHERE permission_name='AMBARI.ADMINISTRATOR' UNION ALL
  SELECT permission_id, 'SERVICE.START_STOP' FROM adminpermission WHERE permission_name='AMBARI.ADMINISTRATOR' UNION ALL
  SELECT permission_id, 'SERVICE.DECOMMISSION_RECOMMISSION' FROM adminpermission WHERE permission_name='AMBARI.ADMINISTRATOR' UNION ALL
  SELECT permission_id, 'SERVICE.RUN_SERVICE_CHECK' FROM adminpermission WHERE permission_name='AMBARI.ADMINISTRATOR' UNION ALL
  SELECT permission_id, 'SERVICE.TOGGLE_MAINTENANCE' FROM adminpermission WHERE permission_name='AMBARI.ADMINISTRATOR' UNION ALL
  SELECT permission_id, 'SERVICE.RUN_CUSTOM_COMMAND' FROM adminpermission WHERE permission_name='AMBARI.ADMINISTRATOR' UNION ALL
  SELECT permission_id, 'SERVICE.MODIFY_CONFIGS' FROM adminpermission WHERE permission_name='AMBARI.ADMINISTRATOR' UNION ALL
  SELECT permission_id, 'SERVICE.MANAGE_CONFIG_GROUPS' FROM adminpermission WHERE permission_name='AMBARI.ADMINISTRATOR' UNION ALL
  SELECT permission_id, 'SERVICE.MANAGE_ALERTS' FROM adminpermission WHERE permission_name='AMBARI.ADMINISTRATOR' UNION ALL
  SELECT permission_id, 'SERVICE.MOVE' FROM adminpermission WHERE permission_name='AMBARI.ADMINISTRATOR' UNION ALL
  SELECT permission_id, 'SERVICE.ENABLE_HA' FROM adminpermission WHERE permission_name='AMBARI.ADMINISTRATOR' UNION ALL
  SELECT permission_id, 'SERVICE.TOGGLE_ALERTS' FROM adminpermission WHERE permission_name='AMBARI.ADMINISTRATOR' UNION ALL
  SELECT permission_id, 'SERVICE.ADD_DELETE_SERVICES' FROM adminpermission WHERE permission_name='AMBARI.ADMINISTRATOR' UNION ALL
  SELECT permission_id, 'HOST.VIEW_METRICS' FROM adminpermission WHERE permission_name='AMBARI.ADMINISTRATOR' UNION ALL
  SELECT permission_id, 'HOST.VIEW_STATUS_INFO' FROM adminpermission WHERE permission_name='AMBARI.ADMINISTRATOR' UNION ALL
  SELECT permission_id, 'HOST.VIEW_CONFIGS' FROM adminpermission WHERE permission_name='AMBARI.ADMINISTRATOR' UNION ALL
  SELECT permission_id, 'HOST.TOGGLE_MAINTENANCE' FROM adminpermission WHERE permission_name='AMBARI.ADMINISTRATOR' UNION ALL
  SELECT permission_id, 'HOST.ADD_DELETE_COMPONENTS' FROM adminpermission WHERE permission_name='AMBARI.ADMINISTRATOR' UNION ALL
  SELECT permission_id, 'HOST.ADD_DELETE_HOSTS' FROM adminpermission WHERE permission_name='AMBARI.ADMINISTRATOR' UNION ALL
  SELECT permission_id, 'CLUSTER.VIEW_METRICS' FROM adminpermission WHERE permission_name='AMBARI.ADMINISTRATOR' UNION ALL
  SELECT permission_id, 'CLUSTER.VIEW_STATUS_INFO' FROM adminpermission WHERE permission_name='AMBARI.ADMINISTRATOR' UNION ALL
  SELECT permission_id, 'CLUSTER.VIEW_CONFIGS' FROM adminpermission WHERE permission_name='AMBARI.ADMINISTRATOR' UNION ALL
  SELECT permission_id, 'CLUSTER.VIEW_STACK_DETAILS' FROM adminpermission WHERE permission_name='AMBARI.ADMINISTRATOR' UNION ALL
  SELECT permission_id, 'CLUSTER.VIEW_ALERTS' FROM adminpermission WHERE permission_name='AMBARI.ADMINISTRATOR' UNION ALL
  SELECT permission_id, 'CLUSTER.MANAGE_CREDENTIALS' FROM adminpermission WHERE permission_name='AMBARI.ADMINISTRATOR' UNION ALL
  SELECT permission_id, 'CLUSTER.MODIFY_CONFIGS' FROM adminpermission WHERE permission_name='AMBARI.ADMINISTRATOR' UNION ALL
  SELECT permission_id, 'CLUSTER.MANAGE_CONFIG_GROUPS' FROM adminpermission WHERE permission_name='AMBARI.ADMINISTRATOR' UNION ALL
  SELECT permission_id, 'CLUSTER.MANAGE_ALERTS' FROM adminpermission WHERE permission_name='AMBARI.ADMINISTRATOR' UNION ALL
  SELECT permission_id, 'CLUSTER.TOGGLE_ALERTS' FROM adminpermission WHERE permission_name='AMBARI.ADMINISTRATOR' UNION ALL
  SELECT permission_id, 'CLUSTER.TOGGLE_KERBEROS' FROM adminpermission WHERE permission_name='AMBARI.ADMINISTRATOR' UNION ALL
  SELECT permission_id, 'CLUSTER.UPGRADE_DOWNGRADE_STACK' FROM adminpermission WHERE permission_name='AMBARI.ADMINISTRATOR' UNION ALL
  SELECT permission_id, 'AMBARI.ADD_DELETE_CLUSTERS' FROM adminpermission WHERE permission_name='AMBARI.ADMINISTRATOR' UNION ALL
  SELECT permission_id, 'AMBARI.SET_SERVICE_USERS_GROUPS' FROM adminpermission WHERE permission_name='AMBARI.ADMINISTRATOR' UNION ALL
  SELECT permission_id, 'AMBARI.RENAME_CLUSTER' FROM adminpermission WHERE permission_name='AMBARI.ADMINISTRATOR' UNION ALL
  SELECT permission_id, 'AMBARI.MANAGE_SETTINGS' FROM adminpermission WHERE permission_name='AMBARI.ADMINISTRATOR' UNION ALL
  SELECT permission_id, 'AMBARI.MANAGE_USERS' FROM adminpermission WHERE permission_name='AMBARI.ADMINISTRATOR' UNION ALL
  SELECT permission_id, 'AMBARI.MANAGE_GROUPS' FROM adminpermission WHERE permission_name='AMBARI.ADMINISTRATOR' UNION ALL
  SELECT permission_id, 'AMBARI.MANAGE_VIEWS' FROM adminpermission WHERE permission_name='AMBARI.ADMINISTRATOR' UNION ALL
  SELECT permission_id, 'AMBARI.ASSIGN_ROLES' FROM adminpermission WHERE permission_name='AMBARI.ADMINISTRATOR' UNION ALL
  SELECT permission_id, 'AMBARI.MANAGE_STACK_VERSIONS' FROM adminpermission WHERE permission_name='AMBARI.ADMINISTRATOR' UNION ALL
  SELECT permission_id, 'AMBARI.EDIT_STACK_REPOS' FROM adminpermission WHERE permission_name='AMBARI.ADMINISTRATOR';

insert into adminprivilege (privilege_id, permission_id, resource_id, principal_id)
  select 1, 1, 1, 1 from dual;

commit;

-- ambari rca

CREATE TABLE workflow (
  workflowId VARCHAR2(4000), workflowName VARCHAR2(4000),
  parentWorkflowId VARCHAR2(4000),
  workflowContext VARCHAR2(4000), userName VARCHAR2(4000),
  startTime INTEGER, lastUpdateTime INTEGER,
  numJobsTotal INTEGER, numJobsCompleted INTEGER,
  inputBytes INTEGER, outputBytes INTEGER,
  duration INTEGER,
  PRIMARY KEY (workflowId),
  FOREIGN KEY (parentWorkflowId) REFERENCES workflow(workflowId) ON DELETE CASCADE
);

CREATE TABLE job (
  jobId VARCHAR2(4000), workflowId VARCHAR2(4000), jobName VARCHAR2(4000), workflowEntityName VARCHAR2(4000),
  userName VARCHAR2(4000), queue CLOB, acls CLOB, confPath CLOB,
  submitTime INTEGER, launchTime INTEGER, finishTime INTEGER,
  maps INTEGER, reduces INTEGER, status VARCHAR2(4000), priority VARCHAR2(4000),
  finishedMaps INTEGER, finishedReduces INTEGER,
  failedMaps INTEGER, failedReduces INTEGER,
  mapsRuntime INTEGER, reducesRuntime INTEGER,
  mapCounters VARCHAR2(4000), reduceCounters VARCHAR2(4000), jobCounters VARCHAR2(4000),
  inputBytes INTEGER, outputBytes INTEGER,
  PRIMARY KEY(jobId),
  FOREIGN KEY(workflowId) REFERENCES workflow(workflowId) ON DELETE CASCADE
);

CREATE TABLE task (
  taskId VARCHAR2(4000), jobId VARCHAR2(4000), taskType VARCHAR2(4000), splits VARCHAR2(4000),
  startTime INTEGER, finishTime INTEGER, status VARCHAR2(4000), error CLOB, counters VARCHAR2(4000),
  failedAttempt VARCHAR2(4000),
  PRIMARY KEY(taskId),
  FOREIGN KEY(jobId) REFERENCES job(jobId) ON DELETE CASCADE
);

CREATE TABLE taskAttempt (
  taskAttemptId VARCHAR2(4000), taskId VARCHAR2(4000), jobId VARCHAR2(4000), taskType VARCHAR2(4000), taskTracker VARCHAR2(4000),
  startTime INTEGER, finishTime INTEGER,
  mapFinishTime INTEGER, shuffleFinishTime INTEGER, sortFinishTime INTEGER,
  locality VARCHAR2(4000), avataar VARCHAR2(4000),
  status VARCHAR2(4000), error CLOB, counters VARCHAR2(4000),
  inputBytes INTEGER, outputBytes INTEGER,
  PRIMARY KEY(taskAttemptId),
  FOREIGN KEY(jobId) REFERENCES job(jobId) ON DELETE CASCADE,
  FOREIGN KEY(taskId) REFERENCES task(taskId) ON DELETE CASCADE
);

CREATE TABLE hdfsEvent (
  timestamp INTEGER,
  userName VARCHAR2(4000),
  clientIP VARCHAR2(4000),
  operation VARCHAR2(4000),
  srcPath CLOB,
  dstPath CLOB,
  permissions VARCHAR2(4000)
);

CREATE TABLE mapreduceEvent (
  timestamp INTEGER,
  userName VARCHAR2(4000),
  clientIP VARCHAR2(4000),
  operation VARCHAR2(4000),
  target VARCHAR2(4000),
  result CLOB,
  description CLOB,
  permissions VARCHAR2(4000)
);

CREATE TABLE clusterEvent (
  timestamp INTEGER,
  service VARCHAR2(4000), status VARCHAR2(4000),
  error CLOB, data CLOB ,
  host VARCHAR2(4000), rack VARCHAR2(4000)
);

-- Quartz tables

CREATE TABLE qrtz_job_details
  (
    SCHED_NAME VARCHAR2(120) NOT NULL,
    JOB_NAME  VARCHAR2(200) NOT NULL,
    JOB_GROUP VARCHAR2(200) NOT NULL,
    DESCRIPTION VARCHAR2(250) NULL,
    JOB_CLASS_NAME   VARCHAR2(250) NOT NULL,
    IS_DURABLE VARCHAR2(1) NOT NULL,
    IS_NONCONCURRENT VARCHAR2(1) NOT NULL,
    IS_UPDATE_DATA VARCHAR2(1) NOT NULL,
    REQUESTS_RECOVERY VARCHAR2(1) NOT NULL,
    JOB_DATA BLOB NULL,
    CONSTRAINT QRTZ_JOB_DETAILS_PK PRIMARY KEY (SCHED_NAME,JOB_NAME,JOB_GROUP)
);
CREATE TABLE qrtz_triggers
  (
    SCHED_NAME VARCHAR2(120) NOT NULL,
    TRIGGER_NAME VARCHAR2(200) NOT NULL,
    TRIGGER_GROUP VARCHAR2(200) NOT NULL,
    JOB_NAME  VARCHAR2(200) NOT NULL,
    JOB_GROUP VARCHAR2(200) NOT NULL,
    DESCRIPTION VARCHAR2(250) NULL,
    NEXT_FIRE_TIME NUMBER(13) NULL,
    PREV_FIRE_TIME NUMBER(13) NULL,
    PRIORITY NUMBER(13) NULL,
    TRIGGER_STATE VARCHAR2(16) NOT NULL,
    TRIGGER_TYPE VARCHAR2(8) NOT NULL,
    START_TIME NUMBER(13) NOT NULL,
    END_TIME NUMBER(13) NULL,
    CALENDAR_NAME VARCHAR2(200) NULL,
    MISFIRE_INSTR NUMBER(2) NULL,
    JOB_DATA BLOB NULL,
    CONSTRAINT QRTZ_TRIGGERS_PK PRIMARY KEY (SCHED_NAME,TRIGGER_NAME,TRIGGER_GROUP),
    CONSTRAINT QRTZ_TRIGGER_TO_JOBS_FK FOREIGN KEY (SCHED_NAME,JOB_NAME,JOB_GROUP)
      REFERENCES QRTZ_JOB_DETAILS(SCHED_NAME,JOB_NAME,JOB_GROUP)
);
CREATE TABLE qrtz_simple_triggers
  (
    SCHED_NAME VARCHAR2(120) NOT NULL,
    TRIGGER_NAME VARCHAR2(200) NOT NULL,
    TRIGGER_GROUP VARCHAR2(200) NOT NULL,
    REPEAT_COUNT NUMBER(7) NOT NULL,
    REPEAT_INTERVAL NUMBER(12) NOT NULL,
    TIMES_TRIGGERED NUMBER(10) NOT NULL,
    CONSTRAINT QRTZ_SIMPLE_TRIG_PK PRIMARY KEY (SCHED_NAME,TRIGGER_NAME,TRIGGER_GROUP),
    CONSTRAINT QRTZ_SIMPLE_TRIG_TO_TRIG_FK FOREIGN KEY (SCHED_NAME,TRIGGER_NAME,TRIGGER_GROUP)
	REFERENCES QRTZ_TRIGGERS(SCHED_NAME,TRIGGER_NAME,TRIGGER_GROUP)
);
CREATE TABLE qrtz_cron_triggers
  (
    SCHED_NAME VARCHAR2(120) NOT NULL,
    TRIGGER_NAME VARCHAR2(200) NOT NULL,
    TRIGGER_GROUP VARCHAR2(200) NOT NULL,
    CRON_EXPRESSION VARCHAR2(120) NOT NULL,
    TIME_ZONE_ID VARCHAR2(80),
    CONSTRAINT QRTZ_CRON_TRIG_PK PRIMARY KEY (SCHED_NAME,TRIGGER_NAME,TRIGGER_GROUP),
    CONSTRAINT QRTZ_CRON_TRIG_TO_TRIG_FK FOREIGN KEY (SCHED_NAME,TRIGGER_NAME,TRIGGER_GROUP)
      REFERENCES QRTZ_TRIGGERS(SCHED_NAME,TRIGGER_NAME,TRIGGER_GROUP)
);
CREATE TABLE qrtz_simprop_triggers
  (
    SCHED_NAME VARCHAR2(120) NOT NULL,
    TRIGGER_NAME VARCHAR2(200) NOT NULL,
    TRIGGER_GROUP VARCHAR2(200) NOT NULL,
    STR_PROP_1 VARCHAR2(512) NULL,
    STR_PROP_2 VARCHAR2(512) NULL,
    STR_PROP_3 VARCHAR2(512) NULL,
    INT_PROP_1 NUMBER(10) NULL,
    INT_PROP_2 NUMBER(10) NULL,
    LONG_PROP_1 NUMBER(13) NULL,
    LONG_PROP_2 NUMBER(13) NULL,
    DEC_PROP_1 NUMERIC(13,4) NULL,
    DEC_PROP_2 NUMERIC(13,4) NULL,
    BOOL_PROP_1 VARCHAR2(1) NULL,
    BOOL_PROP_2 VARCHAR2(1) NULL,
    CONSTRAINT QRTZ_SIMPROP_TRIG_PK PRIMARY KEY (SCHED_NAME,TRIGGER_NAME,TRIGGER_GROUP),
    CONSTRAINT QRTZ_SIMPROP_TRIG_TO_TRIG_FK FOREIGN KEY (SCHED_NAME,TRIGGER_NAME,TRIGGER_GROUP)
      REFERENCES QRTZ_TRIGGERS(SCHED_NAME,TRIGGER_NAME,TRIGGER_GROUP)
);
CREATE TABLE qrtz_blob_triggers
  (
    SCHED_NAME VARCHAR2(120) NOT NULL,
    TRIGGER_NAME VARCHAR2(200) NOT NULL,
    TRIGGER_GROUP VARCHAR2(200) NOT NULL,
    BLOB_DATA BLOB NULL,
    CONSTRAINT QRTZ_BLOB_TRIG_PK PRIMARY KEY (SCHED_NAME,TRIGGER_NAME,TRIGGER_GROUP),
    CONSTRAINT QRTZ_BLOB_TRIG_TO_TRIG_FK FOREIGN KEY (SCHED_NAME,TRIGGER_NAME,TRIGGER_GROUP)
        REFERENCES QRTZ_TRIGGERS(SCHED_NAME,TRIGGER_NAME,TRIGGER_GROUP)
);
CREATE TABLE qrtz_calendars
  (
    SCHED_NAME VARCHAR2(120) NOT NULL,
    CALENDAR_NAME  VARCHAR2(200) NOT NULL,
    CALENDAR BLOB NOT NULL,
    CONSTRAINT QRTZ_CALENDARS_PK PRIMARY KEY (SCHED_NAME,CALENDAR_NAME)
);
CREATE TABLE qrtz_paused_trigger_grps
  (
    SCHED_NAME VARCHAR2(120) NOT NULL,
    TRIGGER_GROUP  VARCHAR2(200) NOT NULL,
    CONSTRAINT QRTZ_PAUSED_TRIG_GRPS_PK PRIMARY KEY (SCHED_NAME,TRIGGER_GROUP)
);
CREATE TABLE qrtz_fired_triggers
  (
    SCHED_NAME VARCHAR2(120) NOT NULL,
    ENTRY_ID VARCHAR2(95) NOT NULL,
    TRIGGER_NAME VARCHAR2(200) NOT NULL,
    TRIGGER_GROUP VARCHAR2(200) NOT NULL,
    INSTANCE_NAME VARCHAR2(200) NOT NULL,
    FIRED_TIME NUMBER(13) NOT NULL,
    SCHED_TIME NUMBER(13) NOT NULL,
    PRIORITY NUMBER(13) NOT NULL,
    STATE VARCHAR2(16) NOT NULL,
    JOB_NAME VARCHAR2(200) NULL,
    JOB_GROUP VARCHAR2(200) NULL,
    IS_NONCONCURRENT VARCHAR2(1) NULL,
    REQUESTS_RECOVERY VARCHAR2(1) NULL,
    CONSTRAINT QRTZ_FIRED_TRIGGER_PK PRIMARY KEY (SCHED_NAME,ENTRY_ID)
);
CREATE TABLE qrtz_scheduler_state
  (
    SCHED_NAME VARCHAR2(120) NOT NULL,
    INSTANCE_NAME VARCHAR2(200) NOT NULL,
    LAST_CHECKIN_TIME NUMBER(13) NOT NULL,
    CHECKIN_INTERVAL NUMBER(13) NOT NULL,
    CONSTRAINT QRTZ_SCHEDULER_STATE_PK PRIMARY KEY (SCHED_NAME,INSTANCE_NAME)
);
CREATE TABLE qrtz_locks
  (
    SCHED_NAME VARCHAR2(120) NOT NULL,
    LOCK_NAME  VARCHAR2(40) NOT NULL,
    CONSTRAINT QRTZ_LOCKS_PK PRIMARY KEY (SCHED_NAME,LOCK_NAME)
);

create index idx_qrtz_j_req_recovery on qrtz_job_details(SCHED_NAME,REQUESTS_RECOVERY);
create index idx_qrtz_j_grp on qrtz_job_details(SCHED_NAME,JOB_GROUP);

create index idx_qrtz_t_j on qrtz_triggers(SCHED_NAME,JOB_NAME,JOB_GROUP);
create index idx_qrtz_t_jg on qrtz_triggers(SCHED_NAME,JOB_GROUP);
create index idx_qrtz_t_c on qrtz_triggers(SCHED_NAME,CALENDAR_NAME);
create index idx_qrtz_t_g on qrtz_triggers(SCHED_NAME,TRIGGER_GROUP);
create index idx_qrtz_t_state on qrtz_triggers(SCHED_NAME,TRIGGER_STATE);
create index idx_qrtz_t_n_state on qrtz_triggers(SCHED_NAME,TRIGGER_NAME,TRIGGER_GROUP,TRIGGER_STATE);
create index idx_qrtz_t_n_g_state on qrtz_triggers(SCHED_NAME,TRIGGER_GROUP,TRIGGER_STATE);
create index idx_qrtz_t_next_fire_time on qrtz_triggers(SCHED_NAME,NEXT_FIRE_TIME);
create index idx_qrtz_t_nft_st on qrtz_triggers(SCHED_NAME,TRIGGER_STATE,NEXT_FIRE_TIME);
create index idx_qrtz_t_nft_misfire on qrtz_triggers(SCHED_NAME,MISFIRE_INSTR,NEXT_FIRE_TIME);
create index idx_qrtz_t_nft_st_misfire on qrtz_triggers(SCHED_NAME,MISFIRE_INSTR,NEXT_FIRE_TIME,TRIGGER_STATE);
create index idx_qrtz_t_nft_st_misfire_grp on qrtz_triggers(SCHED_NAME,MISFIRE_INSTR,NEXT_FIRE_TIME,TRIGGER_GROUP,TRIGGER_STATE);

create index idx_qrtz_ft_trig_inst_name on qrtz_fired_triggers(SCHED_NAME,INSTANCE_NAME);
create index idx_qrtz_ft_inst_job_req_rcvry on qrtz_fired_triggers(SCHED_NAME,INSTANCE_NAME,REQUESTS_RECOVERY);
create index idx_qrtz_ft_j_g on qrtz_fired_triggers(SCHED_NAME,JOB_NAME,JOB_GROUP);
create index idx_qrtz_ft_jg on qrtz_fired_triggers(SCHED_NAME,JOB_GROUP);
create index idx_qrtz_ft_t_g on qrtz_fired_triggers(SCHED_NAME,TRIGGER_NAME,TRIGGER_GROUP);
create index idx_qrtz_ft_tg on qrtz_fired_triggers(SCHED_NAME,TRIGGER_GROUP);<|MERGE_RESOLUTION|>--- conflicted
+++ resolved
@@ -168,13 +168,9 @@
   desired_stack_id NUMBER(19) NOT NULL,
   desired_state VARCHAR2(255) NOT NULL,
   service_name VARCHAR2(255) NOT NULL,
-<<<<<<< HEAD
+  recovery_enabled SMALLINT DEFAULT 0 NOT NULL,
   CONSTRAINT pk_sc_desiredstate PRIMARY KEY (id),
   CONSTRAINT unq_scdesiredstate_name UNIQUE(component_name, service_name, cluster_id)
-=======
-  recovery_enabled SMALLINT DEFAULT 0 NOT NULL,
-  PRIMARY KEY (component_name, cluster_id, service_name)
->>>>>>> 4fcca627
 );
 
 CREATE TABLE servicedesiredstate (
