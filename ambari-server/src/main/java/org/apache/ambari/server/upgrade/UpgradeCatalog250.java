/*
 * Licensed to the Apache Software Foundation (ASF) under one
 * or more contributor license agreements.  See the NOTICE file
 * distributed with this work for additional information
 * regarding copyright ownership.  The ASF licenses this file
 * to you under the Apache License, Version 2.0 (the
 * "License"); you may not use this file except in compliance
 * with the License.  You may obtain a copy of the License at
 *
 *     http://www.apache.org/licenses/LICENSE-2.0
 *
 * Unless required by applicable law or agreed to in writing, software
 * distributed under the License is distributed on an "AS IS" BASIS,
 * WITHOUT WARRANTIES OR CONDITIONS OF ANY KIND, either express or implied.
 * See the License for the specific language governing permissions and
 * limitations under the License.
 */
package org.apache.ambari.server.upgrade;

<<<<<<< HEAD
import com.google.inject.Inject;
import com.google.inject.Injector;
=======
import java.sql.SQLException;
import java.util.ArrayList;
import java.util.Collections;
import java.util.HashMap;
import java.util.List;
import java.util.Map;
import java.util.Set;

>>>>>>> 7f60b1f1
import org.apache.ambari.server.AmbariException;
import org.apache.ambari.server.actionmanager.CommandExecutionType;
import org.apache.ambari.server.controller.AmbariManagementController;
import org.apache.ambari.server.orm.DBAccessor;
import org.apache.ambari.server.orm.DBAccessor.DBColumnInfo;
import org.apache.ambari.server.orm.dao.DaoUtils;
import org.apache.ambari.server.state.Cluster;
import org.apache.ambari.server.state.Clusters;
import org.apache.ambari.server.state.Config;
import org.apache.commons.lang.StringUtils;
import org.slf4j.Logger;
import org.slf4j.LoggerFactory;

import java.sql.SQLException;
import java.util.ArrayList;
import java.util.Collections;
import java.util.HashMap;
import java.util.List;
import java.util.Map;

/**
 * Upgrade catalog for version 2.5.0.
 */
public class UpgradeCatalog250 extends AbstractUpgradeCatalog {

  protected static final String HOST_VERSION_TABLE = "host_version";
  protected static final String GROUPS_TABLE = "groups";
  protected static final String GROUP_TYPE_COL = "group_type";
  private static final String AMS_ENV = "ams-env";
  private static final String KAFKA_BROKER = "kafka-broker";
  private static final String KAFKA_TIMELINE_METRICS_HOST = "kafka.timeline.metrics.host";

  public static final String COMPONENT_TABLE = "servicecomponentdesiredstate";
  public static final String COMPONENT_VERSION_TABLE = "servicecomponent_version";
  public static final String COMPONENT_VERSION_PK = "PK_sc_version";
  public static final String COMPONENT_VERSION_FK_COMPONENT = "FK_scv_component_id";
  public static final String COMPONENT_VERSION_FK_REPO_VERSION = "FK_scv_repo_version_id";

  protected static final String SERVICE_DESIRED_STATE_TABLE = "servicedesiredstate";
  protected static final String CREDENTIAL_STORE_SUPPORTED_COL = "credential_store_supported";
  protected static final String CREDENTIAL_STORE_ENABLED_COL = "credential_store_enabled";

  /**
   * Logger.
   */
  private static final Logger LOG = LoggerFactory.getLogger(UpgradeCatalog250.class);

  @Inject
  DaoUtils daoUtils;

  // ----- Constructors ------------------------------------------------------

  /**
   * Don't forget to register new UpgradeCatalogs in {@link org.apache.ambari.server.upgrade.SchemaUpgradeHelper.UpgradeHelperModule#configure()}
   *
   * @param injector Guice injector to track dependencies and uses bindings to inject them.
   */
  @Inject
  public UpgradeCatalog250(Injector injector) {
    super(injector);

    daoUtils = injector.getInstance(DaoUtils.class);
  }

  // ----- UpgradeCatalog ----------------------------------------------------

  /**
   * {@inheritDoc}
   */
  @Override
  public String getTargetVersion() {
    return "2.5.0";
  }

  // ----- AbstractUpgradeCatalog --------------------------------------------

  /**
   * {@inheritDoc}
   */
  @Override
  public String getSourceVersion() {
    return "2.4.2";
  }

  /**
   * {@inheritDoc}
   */
  @Override
  protected void executeDDLUpdates() throws AmbariException, SQLException {
    updateHostVersionTable();
    createComponentVersionTable();
    updateGroupsTable();
    dbAccessor.addColumn("stage",
      new DBAccessor.DBColumnInfo("command_execution_type", String.class, 32, CommandExecutionType.STAGE.toString(),
        false));
    updateServiceDesiredStateTable();
  }

  /**
   * {@inheritDoc}
   */
  @Override
  protected void executePreDMLUpdates() throws AmbariException, SQLException {

  }

  /**
   * {@inheritDoc}
   */
  @Override
  protected void executeDMLUpdates() throws AmbariException, SQLException {
    addNewConfigurationsFromXml();
    updateAMSConfigs();
    updateKafkaConfigs();
<<<<<<< HEAD
    updateHIVEInteractiveConfigs();
    updateTEZInteractiveConfigs();
=======
    updateHiveLlapConfigs();
>>>>>>> 7f60b1f1
  }

  protected void updateHostVersionTable() throws SQLException {
    LOG.info("Updating the {} table", HOST_VERSION_TABLE);

    // Add the unique constraint to the host_version table
    dbAccessor.addUniqueConstraint(HOST_VERSION_TABLE, "UQ_host_repo", "repo_version_id", "host_id");
  }

  protected void updateGroupsTable() throws SQLException {
    LOG.info("Updating the {} table", GROUPS_TABLE);

    dbAccessor.addColumn(GROUPS_TABLE, new DBColumnInfo(GROUP_TYPE_COL, String.class, null, "LOCAL", false));
    dbAccessor.executeQuery("UPDATE groups SET group_type='LDAP' WHERE ldap_group=1");
    dbAccessor.addUniqueConstraint(GROUPS_TABLE, "UNQ_groups_0", "group_name", "group_type");
  }

  protected void updateAMSConfigs() throws AmbariException {
    AmbariManagementController ambariManagementController = injector.getInstance(AmbariManagementController.class);
    Clusters clusters = ambariManagementController.getClusters();

    if (clusters != null) {
      Map<String, Cluster> clusterMap = clusters.getClusters();

      if (clusterMap != null && !clusterMap.isEmpty()) {
        for (final Cluster cluster : clusterMap.values()) {

          Config amsEnv = cluster.getDesiredConfigByType(AMS_ENV);
          if (amsEnv != null) {
            Map<String, String> amsEnvProperties = amsEnv.getProperties();
            String content = amsEnvProperties.get("content");
            Map<String, String> newProperties = new HashMap<>();
            newProperties.put("content", updateAmsEnvContent(content));
            updateConfigurationPropertiesForCluster(cluster, AMS_ENV, newProperties, true, true);
          }

        }
      }
    }
  }


  protected String updateAmsEnvContent(String content) {
    if (content == null) {
      return null;
    }

    List<String> toReplaceList = new ArrayList<>();
    toReplaceList.add("\n# HBase normalizer enabled\n");
    toReplaceList.add("\n# HBase compaction policy enabled\n");
    toReplaceList.add("export AMS_HBASE_NORMALIZER_ENABLED={{ams_hbase_normalizer_enabled}}\n");
    toReplaceList.add("export AMS_HBASE_FIFO_COMPACTION_ENABLED={{ams_hbase_fifo_compaction_enabled}}\n");

    //Because of AMBARI-15331 : AMS HBase FIFO compaction policy and Normalizer settings are not handled correctly
    toReplaceList.add("export HBASE_NORMALIZATION_ENABLED={{ams_hbase_normalizer_enabled}}\n");
    toReplaceList.add("export HBASE_FIFO_COMPACTION_POLICY_ENABLED={{ams_hbase_fifo_compaction_policy_enabled}}\n");


    for (String toReplace : toReplaceList) {
      if (content.contains(toReplace)) {
        content = content.replace(toReplace, StringUtils.EMPTY);
      }
    }

    return content;
  }

  protected void updateHiveLlapConfigs() throws AmbariException {
    AmbariManagementController ambariManagementController = injector.getInstance(AmbariManagementController.class);
    Clusters clusters = ambariManagementController.getClusters();

    if (clusters != null) {
      Map<String, Cluster> clusterMap = clusters.getClusters();

      if (clusterMap != null && !clusterMap.isEmpty()) {
        for (final Cluster cluster : clusterMap.values()) {
          Set<String> installedServices = cluster.getServices().keySet();

          if (installedServices.contains("HIVE")) {
            Config hiveSite = cluster.getDesiredConfigByType("hive-interactive-site");
            if (hiveSite != null) {
              Map<String, String> hiveSiteProperties = hiveSite.getProperties();
              String schedulerDelay = hiveSiteProperties.get("hive.llap.task.scheduler.locality.delay");
              if (schedulerDelay != null) {
                // Property exists. Change to new default if set to -1.
                if (schedulerDelay.length() != 0) {
                  try {
                    int schedulerDelayInt = Integer.parseInt(schedulerDelay);
                    if (schedulerDelayInt == -1) {
                      // Old default. Set to new default.
                      updateConfigurationProperties("hive-interactive-site", Collections
                              .singletonMap("hive.llap.task.scheduler.locality.delay", "8000"), true,
                          false);
                    }
                  } catch (NumberFormatException e) {
                    // Invalid existing value. Set to new default.
                    updateConfigurationProperties("hive-interactive-site", Collections
                            .singletonMap("hive.llap.task.scheduler.locality.delay", "8000"), true,
                        false);
                  }
                }
              }
              updateConfigurationProperties("hive-interactive-site",
                  Collections.singletonMap("hive.mapjoin.hybridgrace.hashtable", "true"), true,
                  false);
              updateConfigurationProperties("tez-interactive-site",
                  Collections.singletonMap("tez.session.am.dag.submit.timeout.secs", "1209600"), true,
                  false);
              // Explicitly skipping hive.llap.allow.permanent.fns during upgrades, since it's related to security,
              // and we don't know if the value is set by the user or as a result of the previous default.
            }
          }
        }
      }
    }
  }

  /**
   * Creates the servicecomponent_version table
   *
   * @throws SQLException
   */
  private void createComponentVersionTable() throws SQLException {

    List<DBColumnInfo> columns = new ArrayList<>();

    // Add extension link table
    LOG.info("Creating {} table", COMPONENT_VERSION_TABLE);

    columns.add(new DBColumnInfo("id", Long.class, null, null, false));
    columns.add(new DBColumnInfo("component_id", Long.class, null, null, false));
    columns.add(new DBColumnInfo("repo_version_id", Long.class, null, null, false));
    columns.add(new DBColumnInfo("state", String.class, 32, null, false));
    columns.add(new DBColumnInfo("user_name", String.class, 255, null, false));
    dbAccessor.createTable(COMPONENT_VERSION_TABLE, columns, (String[]) null);

    dbAccessor.addPKConstraint(COMPONENT_VERSION_TABLE, COMPONENT_VERSION_PK, "id");

    dbAccessor.addFKConstraint(COMPONENT_VERSION_TABLE, COMPONENT_VERSION_FK_COMPONENT, "component_id",
      COMPONENT_TABLE, "id", false);

    dbAccessor.addFKConstraint(COMPONENT_VERSION_TABLE, COMPONENT_VERSION_FK_REPO_VERSION, "repo_version_id",
      "repo_version", "repo_version_id", false);

    addSequence("servicecomponent_version_id_seq", 0L, false);
  }

  protected void updateKafkaConfigs() throws AmbariException {
    AmbariManagementController ambariManagementController = injector.getInstance(AmbariManagementController.class);
    Clusters clusters = ambariManagementController.getClusters();

    if (clusters != null) {
      Map<String, Cluster> clusterMap = clusters.getClusters();

      if (clusterMap != null && !clusterMap.isEmpty()) {
        for (final Cluster cluster : clusterMap.values()) {

          Config kafkaBrokerConfig = cluster.getDesiredConfigByType(KAFKA_BROKER);
          if (kafkaBrokerConfig != null) {
            Map<String, String> kafkaBrokerProperties = kafkaBrokerConfig.getProperties();

            if (kafkaBrokerProperties != null && kafkaBrokerProperties.containsKey(KAFKA_TIMELINE_METRICS_HOST)) {
              LOG.info("Removing kafka.timeline.metrics.host from kafka-broker");
              removeConfigurationPropertiesFromCluster(cluster, KAFKA_BROKER, Collections.singleton("kafka.timeline.metrics.host"));
            }
          }
        }
      }
    }
  }

  /**
   * Alter servicedesiredstate table.
   * @throws SQLException
   */
  private void updateServiceDesiredStateTable() throws SQLException {
    // ALTER TABLE servicedesiredstate ADD COLUMN
    // credential_store_supported SMALLINT DEFAULT 0 NOT NULL
    // credential_store_enabled SMALLINT DEFAULT 0 NOT NULL
    dbAccessor.addColumn(SERVICE_DESIRED_STATE_TABLE,
      new DBColumnInfo(CREDENTIAL_STORE_SUPPORTED_COL, Short.class, null, 0, false));

    dbAccessor.addColumn(SERVICE_DESIRED_STATE_TABLE,
      new DBColumnInfo(CREDENTIAL_STORE_ENABLED_COL, Short.class, null, 0, false));
  }

  /**
   * Updates Hive Interactive's config in hive-interactive-site.
   *
   * @throws AmbariException
   */
  protected void updateHIVEInteractiveConfigs() throws AmbariException {
    AmbariManagementController ambariManagementController = injector.getInstance(AmbariManagementController.class);
    Clusters clusters = ambariManagementController.getClusters();
    if (clusters != null) {
      Map<String, Cluster> clusterMap = clusters.getClusters();

      if (clusterMap != null && !clusterMap.isEmpty()) {
        for (final Cluster cluster : clusterMap.values()) {
          Config hiveInteractiveSite = cluster.getDesiredConfigByType("hive-interactive-site");
          if (hiveInteractiveSite != null) {
            updateConfigurationProperties("hive-interactive-site", Collections.singletonMap("hive.tez.container.size",
                "SET_ON_FIRST_INVOCATION"), true, true);

            updateConfigurationProperties("hive-interactive-site", Collections.singletonMap("hive.auto.convert.join.noconditionaltask.size",
                "1000000000"), true, true);
          }
        }
      }
    }
  }

  /**
   * Updates Tez for Hive2 Interactive's config in tez-interactive-site.
   *
   * @throws AmbariException
   */
  protected void updateTEZInteractiveConfigs() throws AmbariException {
    AmbariManagementController ambariManagementController = injector.getInstance(AmbariManagementController.class);
    Clusters clusters = ambariManagementController.getClusters();
    if (clusters != null) {
      Map<String, Cluster> clusterMap = clusters.getClusters();

      if (clusterMap != null && !clusterMap.isEmpty()) {
        for (final Cluster cluster : clusterMap.values()) {
          Config tezInteractiveSite = cluster.getDesiredConfigByType("tez-interactive-site");
          if (tezInteractiveSite != null) {

            updateConfigurationProperties("tez-interactive-site", Collections.singletonMap("tez.runtime.io.sort.mb", "512"), true, true);

            updateConfigurationProperties("tez-interactive-site", Collections.singletonMap("tez.runtime.unordered.output.buffer.size-mb",
                "100"), true, true);
          }
        }
      }
    }
  }
}
<|MERGE_RESOLUTION|>--- conflicted
+++ resolved
@@ -17,10 +17,8 @@
  */
 package org.apache.ambari.server.upgrade;
 
-<<<<<<< HEAD
 import com.google.inject.Inject;
 import com.google.inject.Injector;
-=======
 import java.sql.SQLException;
 import java.util.ArrayList;
 import java.util.Collections;
@@ -29,7 +27,6 @@
 import java.util.Map;
 import java.util.Set;
 
->>>>>>> 7f60b1f1
 import org.apache.ambari.server.AmbariException;
 import org.apache.ambari.server.actionmanager.CommandExecutionType;
 import org.apache.ambari.server.controller.AmbariManagementController;
@@ -43,13 +40,6 @@
 import org.slf4j.Logger;
 import org.slf4j.LoggerFactory;
 
-import java.sql.SQLException;
-import java.util.ArrayList;
-import java.util.Collections;
-import java.util.HashMap;
-import java.util.List;
-import java.util.Map;
-
 /**
  * Upgrade catalog for version 2.5.0.
  */
@@ -144,12 +134,9 @@
     addNewConfigurationsFromXml();
     updateAMSConfigs();
     updateKafkaConfigs();
-<<<<<<< HEAD
     updateHIVEInteractiveConfigs();
     updateTEZInteractiveConfigs();
-=======
     updateHiveLlapConfigs();
->>>>>>> 7f60b1f1
   }
 
   protected void updateHostVersionTable() throws SQLException {
