--- conflicted
+++ resolved
@@ -2450,7 +2450,6 @@
           "log4j.monitor.delay", TimeUnit.MINUTES.toMillis(5));
 
   /**
-<<<<<<< a5fdae802210ae1f8d4fed2234f1651cbe61c2b5
    * Indicates whether parallel topology task creation is enabled for blueprint cluster provisioning.
    * Defaults to <code>false</code>.
    * @see #TOPOLOGY_TASK_PARALLEL_CREATION_THREAD_COUNT
