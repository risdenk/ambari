--- conflicted
+++ resolved
@@ -153,15 +153,10 @@
         return new AlertResourceProvider(propertyIds, keyPropertyIds, managementController);
       case AlertDefinition:
         return new AlertDefinitionResourceProvider(propertyIds, keyPropertyIds, managementController);
-<<<<<<< HEAD
       case AlertGroup:
         return new AlertGroupResourceProvider(propertyIds, keyPropertyIds, managementController);
       case AlertTarget:
         return new AlertTargetResourceProvider(propertyIds, keyPropertyIds, managementController);
-      case Controller:
-        return new ControllerResourceProvider(propertyIds, keyPropertyIds, managementController);
-=======
->>>>>>> 811ea586
       case ClientConfig:
         return new ClientConfigResourceProvider(propertyIds, keyPropertyIds, managementController);
       default:
