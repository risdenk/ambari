/**
 * Licensed to the Apache Software Foundation (ASF) under one
 * or more contributor license agreements.  See the NOTICE file
 * distributed with this work for additional information
 * regarding copyright ownership.  The ASF licenses this file
 * to you under the Apache License, Version 2.0 (the
 * "License"); you may not use this file except in compliance
 * with the License.  You may obtain a copy of the License at
 *
 *     http://www.apache.org/licenses/LICENSE-2.0
 *
 * Unless required by applicable law or agreed to in writing, software
 * distributed under the License is distributed on an "AS IS" BASIS,
 * WITHOUT WARRANTIES OR CONDITIONS OF ANY KIND, either express or implied.
 * See the License for the specific language governing permissions and
 * limitations under the License.
 */
package org.apache.ambari.server.state.cluster;

import static org.junit.Assert.assertEquals;
import static org.junit.Assert.assertFalse;
import static org.junit.Assert.assertNotNull;
import static org.junit.Assert.assertTrue;

import java.lang.reflect.Field;
import java.sql.SQLException;
import java.util.HashSet;
import java.util.List;
import java.util.Set;
import java.util.UUID;
import java.util.concurrent.atomic.AtomicReference;

import javax.persistence.EntityManager;

import org.apache.ambari.server.AmbariException;
import org.apache.ambari.server.H2DatabaseCleaner;
import org.apache.ambari.server.events.AlertEvent;
import org.apache.ambari.server.events.AlertReceivedEvent;
import org.apache.ambari.server.events.AlertStateChangeEvent;
import org.apache.ambari.server.events.listeners.alerts.AlertAggregateListener;
import org.apache.ambari.server.events.listeners.alerts.AlertReceivedListener;
import org.apache.ambari.server.events.listeners.alerts.AlertStateChangedListener;
import org.apache.ambari.server.events.publishers.AlertEventPublisher;
import org.apache.ambari.server.orm.GuiceJpaInitializer;
import org.apache.ambari.server.orm.InMemoryDefaultTestModule;
import org.apache.ambari.server.orm.OrmTestHelper;
import org.apache.ambari.server.orm.dao.AlertDefinitionDAO;
import org.apache.ambari.server.orm.dao.AlertDispatchDAO;
import org.apache.ambari.server.orm.dao.AlertsDAO;
import org.apache.ambari.server.orm.entities.AlertCurrentEntity;
import org.apache.ambari.server.orm.entities.AlertDefinitionEntity;
import org.apache.ambari.server.orm.entities.AlertGroupEntity;
import org.apache.ambari.server.orm.entities.AlertHistoryEntity;
import org.apache.ambari.server.orm.entities.AlertNoticeEntity;
import org.apache.ambari.server.orm.entities.AlertTargetEntity;
import org.apache.ambari.server.state.Alert;
import org.apache.ambari.server.state.AlertFirmness;
import org.apache.ambari.server.state.AlertState;
import org.apache.ambari.server.state.Cluster;
import org.apache.ambari.server.state.Clusters;
import org.apache.ambari.server.state.MaintenanceState;
import org.apache.ambari.server.state.ServiceComponentFactory;
import org.apache.ambari.server.state.ServiceComponentHostFactory;
import org.apache.ambari.server.state.ServiceFactory;
import org.apache.ambari.server.state.alert.AggregateDefinitionMapping;
import org.apache.ambari.server.state.alert.AggregateSource;
import org.apache.ambari.server.state.alert.AlertDefinition;
import org.apache.ambari.server.state.alert.AlertDefinitionFactory;
import org.apache.ambari.server.state.alert.Reporting;
import org.apache.ambari.server.state.alert.Reporting.ReportTemplate;
import org.apache.ambari.server.state.alert.Scope;
import org.apache.ambari.server.state.alert.Source;
import org.apache.ambari.server.state.alert.SourceType;
import org.apache.ambari.server.utils.EventBusSynchronizer;
import org.junit.After;
import org.junit.Before;
import org.junit.Test;

import com.google.common.eventbus.Subscribe;
import com.google.gson.Gson;
import com.google.inject.Guice;
import com.google.inject.Injector;
import com.google.inject.persist.UnitOfWork;

import junit.framework.Assert;


/**
 * Tests the management of {@link AlertEvent}s in the system.
 */
public class AlertDataManagerTest {

  private static final String ALERT_DEFINITION = "Alert Definition 1";
  private static final String SERVICE = "HDFS";
  private static final String COMPONENT = "DATANODE";
  private static final String HOST1 = "h1";
  private static final String HOST2 = "h2";
  private static final String ALERT_LABEL = "My Label";

  private Injector m_injector;
  private OrmTestHelper m_helper;
  private Clusters m_clusters;
  private Cluster m_cluster;
  private AlertsDAO m_dao;
  private AlertDispatchDAO m_dispatchDao;
  private AlertDefinitionDAO m_definitionDao;

  private ServiceFactory m_serviceFactory;
  private ServiceComponentFactory m_componentFactory;
  private ServiceComponentHostFactory m_schFactory;

  @Before
  public void setup() throws Exception {
    m_injector = Guice.createInjector(new InMemoryDefaultTestModule());
    EventBusSynchronizer.synchronizeAlertEventPublisher(m_injector);
<<<<<<< HEAD
=======
    EventBusSynchronizer.synchronizeAmbariEventPublisher(m_injector);
>>>>>>> 7cb9a6ad
    m_injector.getInstance(GuiceJpaInitializer.class);
    m_injector.getInstance(UnitOfWork.class).begin();

    m_helper = m_injector.getInstance(OrmTestHelper.class);
    m_dao = m_injector.getInstance(AlertsDAO.class);
    m_dispatchDao = m_injector.getInstance(AlertDispatchDAO.class);
    m_definitionDao = m_injector.getInstance(AlertDefinitionDAO.class);
    m_clusters = m_injector.getInstance(Clusters.class);
    m_serviceFactory = m_injector.getInstance(ServiceFactory.class);
    m_componentFactory = m_injector.getInstance(ServiceComponentFactory.class);
    m_schFactory = m_injector.getInstance(ServiceComponentHostFactory.class);

    // install YARN so there is at least 1 service installed and no
    // unexpected alerts since the test YARN service doesn't have any alerts
    m_cluster = m_helper.buildNewCluster(m_clusters, m_serviceFactory,
        m_componentFactory, m_schFactory, HOST1);

    m_helper.addHost(m_clusters, m_cluster, HOST2);
    m_helper.addHostComponent(m_cluster, HOST2, SERVICE, COMPONENT);

    // create 5 definitions
    for (int i = 0; i < 5; i++) {
      AlertDefinitionEntity definition = new AlertDefinitionEntity();
      definition.setDefinitionName("Alert Definition " + i);
      definition.setServiceName(SERVICE);
      definition.setComponentName(COMPONENT);
      definition.setClusterId(m_cluster.getClusterId());
      definition.setHash(UUID.randomUUID().toString());
      definition.setScheduleInterval(Integer.valueOf(60));
      definition.setScope(Scope.SERVICE);
      definition.setSource("{\"type\" : \"SCRIPT\"}");
      definition.setSourceType(SourceType.SCRIPT);
      definition.setLabel(ALERT_LABEL);
      m_definitionDao.create(definition);
    }
  }

  @After
  public void teardown() throws AmbariException, SQLException {
    m_injector.getInstance(UnitOfWork.class).end();
    H2DatabaseCleaner.clearDatabase(m_injector.getProvider(EntityManager.class).get());
    m_injector = null;
  }

  @Test
  public void testAlertRecords() {
    Alert alert1 = new Alert(ALERT_DEFINITION, null, SERVICE, COMPONENT, HOST1,
        AlertState.OK);
    alert1.setLabel(ALERT_LABEL);
    alert1.setText("Component component1 is OK");
    alert1.setTimestamp(1L);
    alert1.setCluster(m_cluster.getClusterName());

    Alert alert2 = new Alert(ALERT_DEFINITION, null, SERVICE, COMPONENT, HOST2,
        AlertState.CRITICAL);
    alert2.setLabel(ALERT_LABEL);
    alert2.setText("Component component2 is not OK");
    alert2.setCluster(m_cluster.getClusterName());


    AlertReceivedListener listener = m_injector.getInstance(AlertReceivedListener.class);

    AlertReceivedEvent event1 = new AlertReceivedEvent(
        m_cluster.getClusterId(),
        alert1);

    AlertReceivedEvent event2 = new AlertReceivedEvent(
        m_cluster.getClusterId(),
        alert2);

    listener.onAlertEvent(event1);
    listener.onAlertEvent(event2);

    List<AlertCurrentEntity> allCurrent = m_dao.findCurrentByService(
        m_cluster.getClusterId(), SERVICE);
    assertEquals(2, allCurrent.size());

    List<AlertHistoryEntity> allHistory = m_dao.findAll(m_cluster.getClusterId());
    assertEquals(2, allHistory.size());

    AlertCurrentEntity current = m_dao.findCurrentByHostAndName(
        m_cluster.getClusterId(), HOST1, ALERT_DEFINITION);
    assertNotNull(current);
    assertEquals(HOST1, current.getAlertHistory().getHostName());
    assertEquals(ALERT_DEFINITION, current.getAlertHistory().getAlertDefinition().getDefinitionName());
    assertEquals(ALERT_LABEL, current.getAlertHistory().getAlertLabel());
    assertEquals("Component component1 is OK", current.getAlertHistory().getAlertText());
    assertEquals(current.getAlertHistory().getAlertState(), AlertState.OK);
    assertEquals(1L, current.getOriginalTimestamp().longValue());
    assertEquals(1L, current.getLatestTimestamp().longValue());

    Long currentId = current.getAlertId();
    Long historyId = current.getAlertHistory().getAlertId();

    // no new history since the state is the same
    Alert alert3 = new Alert(ALERT_DEFINITION, null, SERVICE, COMPONENT, HOST1,
        AlertState.OK);
    alert3.setLabel(ALERT_LABEL);
    alert3.setText("Component component1 is OK");
    alert3.setTimestamp(2L);
    alert3.setCluster(m_cluster.getClusterName());

    AlertReceivedEvent event3 = new AlertReceivedEvent(
        m_cluster.getClusterId(),
        alert3);

    listener.onAlertEvent(event3);

    current = m_dao.findCurrentByHostAndName(m_cluster.getClusterId(), HOST1,
        ALERT_DEFINITION);
    assertNotNull(current);
    assertEquals(currentId, current.getAlertId());
    assertEquals(historyId, current.getAlertHistory().getAlertId());
    assertEquals(HOST1, current.getAlertHistory().getHostName());
    assertEquals(ALERT_DEFINITION, current.getAlertHistory().getAlertDefinition().getDefinitionName());
    assertEquals(ALERT_LABEL, current.getAlertHistory().getAlertLabel());
    assertEquals("Component component1 is OK", current.getAlertHistory().getAlertText());
    assertEquals(current.getAlertHistory().getAlertState(), AlertState.OK);
    assertEquals(1L, current.getOriginalTimestamp().longValue());
    assertEquals(2L, current.getLatestTimestamp().longValue());

    allCurrent = m_dao.findCurrentByService(m_cluster.getClusterId(), SERVICE);
    assertEquals(2, allCurrent.size());

    allHistory = m_dao.findAll(m_cluster.getClusterId());
    assertEquals(2, allHistory.size());

    // change to warning
    Alert alert4 = new Alert(ALERT_DEFINITION, null, SERVICE, COMPONENT, HOST1,
        AlertState.WARNING);
    alert4.setLabel(ALERT_LABEL);
    alert4.setText("Component component1 is about to go down");
    alert4.setTimestamp(3L);
    alert4.setCluster(m_cluster.getClusterName());


    AlertReceivedEvent event4 = new AlertReceivedEvent(
        m_cluster.getClusterId(),
        alert4);

    listener.onAlertEvent(event4);

    current = m_dao.findCurrentByHostAndName(m_cluster.getClusterId(), HOST1,
        ALERT_DEFINITION);
    assertNotNull(current);
    assertEquals(current.getAlertId(), currentId);
    assertFalse(historyId.equals(current.getAlertHistory().getAlertId()));
    assertEquals(HOST1, current.getAlertHistory().getHostName());
    assertEquals(ALERT_DEFINITION, current.getAlertHistory().getAlertDefinition().getDefinitionName());
    assertEquals(ALERT_LABEL, current.getAlertHistory().getAlertLabel());
    assertEquals("Component component1 is about to go down", current.getAlertHistory().getAlertText());
    assertEquals(current.getAlertHistory().getAlertState(), AlertState.WARNING);
    assertEquals(3L, current.getOriginalTimestamp().longValue());
    assertEquals(3L, current.getLatestTimestamp().longValue());

    allCurrent = m_dao.findCurrentByService(m_cluster.getClusterId(), SERVICE);
    assertEquals(2, allCurrent.size());

    allHistory = m_dao.findAll(m_cluster.getClusterId());
    assertEquals(3, allHistory.size());
  }

  /**
   * Tests that {@link AlertStateChangeEvent} cause an {@link AlertNoticeEntity}
   * entry.
   *
   * @throws Exception
   */
  @Test
  public void testAlertNotices() throws Exception {
    List<AlertNoticeEntity> notices = m_dispatchDao.findAllNotices();
    assertEquals( 0, notices.size() );

    List<AlertDefinitionEntity> definitions = m_definitionDao.findAll(m_cluster.getClusterId());
    AlertDefinitionEntity definition = definitions.get(0);

    AlertHistoryEntity history = new AlertHistoryEntity();
    history.setServiceName(definition.getServiceName());
    history.setClusterId(m_cluster.getClusterId());
    history.setAlertDefinition(definition);
    history.setAlertLabel(definition.getDefinitionName());
    history.setAlertText(definition.getDefinitionName());
    history.setAlertTimestamp(System.currentTimeMillis());
    history.setHostName(HOST1);
    history.setAlertState(AlertState.OK);
    m_dao.create(history);

    List<AlertHistoryEntity> histories = m_dao.findAll(m_cluster.getClusterId());
    assertEquals(1, histories.size());

    AlertCurrentEntity currentAlert = new AlertCurrentEntity();
    currentAlert.setAlertHistory(histories.get(0));
    currentAlert.setMaintenanceState(MaintenanceState.OFF);
    currentAlert.setOriginalTimestamp(System.currentTimeMillis());
    currentAlert.setLatestTimestamp(System.currentTimeMillis());
    m_dao.create(currentAlert);

    AlertTargetEntity target = m_helper.createAlertTarget();
    Set<AlertTargetEntity> targets = new HashSet<>();
    targets.add(target);

    AlertGroupEntity group = m_helper.createAlertGroup(
        m_cluster.getClusterId(), targets);
    group.addAlertDefinition( definitions.get(0) );
    m_dispatchDao.merge(group);

    Alert alert1 = new Alert(ALERT_DEFINITION, null, SERVICE, COMPONENT, HOST1,
        AlertState.OK);

    AlertStateChangeEvent event = new AlertStateChangeEvent(
        m_cluster.getClusterId(), alert1,
        currentAlert, AlertState.CRITICAL, AlertFirmness.HARD);

    AlertStateChangedListener listener = m_injector.getInstance(AlertStateChangedListener.class);
    listener.onAlertEvent(event);

    notices = m_dispatchDao.findAllNotices();
    assertEquals(1, notices.size());
  }

  @Test
  public void testAggregateAlerts() throws Exception {
    // create definition
    AlertDefinitionEntity definition = new AlertDefinitionEntity();
    definition.setDefinitionName("to_aggregate");
    definition.setLabel("My Label");
    definition.setLabel("My Description");
    definition.setServiceName(SERVICE);
    definition.setComponentName(null);
    definition.setClusterId(m_cluster.getClusterId());
    definition.setHash(UUID.randomUUID().toString());
    definition.setScheduleInterval(Integer.valueOf(60));
    definition.setScope(Scope.HOST);
    definition.setSource("{\"type\" : \"SCRIPT\"}");
    definition.setSourceType(SourceType.SCRIPT);
    m_definitionDao.create(definition);

    // create aggregate of definition
    AlertDefinitionEntity aggDef = new AlertDefinitionEntity();
    aggDef.setDefinitionName("aggregate_test");
    aggDef.setServiceName(SERVICE);
    aggDef.setComponentName(null);
    aggDef.setClusterId(m_cluster.getClusterId());
    aggDef.setHash(UUID.randomUUID().toString());
    aggDef.setScheduleInterval(Integer.valueOf(60));
    aggDef.setScope(Scope.SERVICE);

    AggregateSource source = new AggregateSource();
    source.setAlertName("to_aggregate");

    // !!! type is protected
    Field field = Source.class.getDeclaredField("type");
    field.setAccessible(true);
    field.set(source, SourceType.AGGREGATE);

    Reporting reporting = new Reporting();

    ReportTemplate template = new ReportTemplate();
    template.setText("You are good {1}/{0}");
    reporting.setOk(template);

    template = new ReportTemplate();
    template.setText("Going bad {1}/{0}");
    template.setValue(Double.valueOf(0.33d));
    reporting.setWarning(template);

    template = new ReportTemplate();
    template.setText("On fire! {1}/{0}");
    template.setValue(Double.valueOf(0.66d));
    reporting.setCritical(template);

    source.setReporting(reporting);

    Gson gson = new Gson();

    aggDef.setSource(gson.toJson(source));
    aggDef.setSourceType(SourceType.AGGREGATE);
    m_definitionDao.create(aggDef);

    // add current and history across four hosts
    for (int i = 0; i < 4; i++) {
      AlertHistoryEntity history = new AlertHistoryEntity();
      history.setAlertDefinition(definition);
      history.setAlertInstance(null);
      history.setAlertLabel(definition.getLabel());
      history.setAlertState(AlertState.OK);
      history.setAlertText("OK");
      history.setAlertTimestamp(Long.valueOf(1));
      history.setClusterId(m_cluster.getClusterId());
      history.setComponentName(definition.getComponentName());
      history.setHostName("h" + (i+1));
      history.setServiceName(definition.getServiceName());
      m_dao.create(history);

      AlertCurrentEntity current = new AlertCurrentEntity();
      current.setAlertHistory(history);
      current.setLatestText(history.getAlertText());
      current.setLatestTimestamp(Long.valueOf(1L));
      current.setOriginalTimestamp(Long.valueOf(1L));
      m_dao.merge(current);
    }

    // !!! need a synchronous op for testing
    AlertEventPublisher publisher = m_injector.getInstance(AlertEventPublisher.class);
    EventBusSynchronizer.synchronizeAlertEventPublisher(m_injector);

    final AtomicReference<Alert> ref = new AtomicReference<>();
    publisher.register(new TestListener() {
      @Override
      @Subscribe
      public void catchIt(AlertReceivedEvent event) {
        ref.set(event.getAlert());
      }
    });

    AlertAggregateListener listener = m_injector.getInstance(AlertAggregateListener.class);
    AlertDefinitionFactory factory = new AlertDefinitionFactory();

    // get the aggregate cache and test it a little bit
    AggregateDefinitionMapping aggregateMapping = m_injector.getInstance(AggregateDefinitionMapping.class);

    AlertDefinition aggregateDefinition = factory.coerce(aggDef);
    aggregateMapping.registerAggregate(m_cluster.getClusterId(),
        aggregateDefinition );

    // make sure the aggregate has the correct associations
    Assert.assertEquals(aggregateDefinition,
        aggregateMapping.getAggregateDefinitions(m_cluster.getClusterId()).get(0));

    Assert.assertEquals(definition.getDefinitionName(),
        aggregateMapping.getAlertsWithAggregates(m_cluster.getClusterId()).get(0));

    AggregateSource as = (AggregateSource) aggregateDefinition.getSource();
    AlertDefinition aggregatedDefinition = aggregateMapping.getAggregateDefinition(
        m_cluster.getClusterId(), as.getAlertName());

    assertNotNull(aggregatedDefinition);

    Alert alert = new Alert(
        definition.getDefinitionName(),
        null,
        definition.getServiceName(),
        definition.getComponentName(),
        "h1",
        AlertState.OK);

    AlertCurrentEntity current = m_dao.findCurrentByHostAndName(
        m_cluster.getClusterId(), "h1", definition.getDefinitionName());

    AlertStateChangeEvent event = new AlertStateChangeEvent(
        m_cluster.getClusterId(), alert, current, AlertState.OK, AlertFirmness.HARD);

    listener.onAlertStateChangeEvent(event);
    assertNotNull(ref.get());
    assertEquals(AlertState.OK, ref.get().getState());
    assertTrue(ref.get().getText().indexOf("0/4") > -1);

    // check if one is critical, still ok
    current.getAlertHistory().setAlertState(AlertState.CRITICAL);
    m_dao.merge(current.getAlertHistory());

    listener.onAlertStateChangeEvent(event);
    assertEquals("aggregate_test", ref.get().getName());
    assertEquals(AlertState.OK, ref.get().getState());
    assertTrue(ref.get().getText().indexOf("1/4") > -1);

    // two are either warning or critical, warning
    current = m_dao.findCurrentByHostAndName(m_cluster.getClusterId(), "h2",
        definition.getDefinitionName());

    current.getAlertHistory().setAlertState(AlertState.WARNING);
    m_dao.merge(current.getAlertHistory());

    listener.onAlertStateChangeEvent(event);
    assertEquals("aggregate_test", ref.get().getName());
    assertEquals(AlertState.WARNING, ref.get().getState());
    assertTrue(ref.get().getText().indexOf("2/4") > -1);

    // three make it critical
    current = m_dao.findCurrentByHostAndName(m_cluster.getClusterId(), "h3",
        definition.getDefinitionName());

    current.getAlertHistory().setAlertState(AlertState.CRITICAL);
    m_dao.merge(current.getAlertHistory());

    listener.onAlertStateChangeEvent(event);
    assertEquals("aggregate_test", ref.get().getName());
    assertEquals(AlertState.CRITICAL, ref.get().getState());
    assertTrue(ref.get().getText().indexOf("3/4") > -1);
  }

  /**
   * Test interface collects aggregate alert invocations
   */
  private static interface TestListener {
    public void catchIt(AlertReceivedEvent event);
  }
}<|MERGE_RESOLUTION|>--- conflicted
+++ resolved
@@ -113,10 +113,7 @@
   public void setup() throws Exception {
     m_injector = Guice.createInjector(new InMemoryDefaultTestModule());
     EventBusSynchronizer.synchronizeAlertEventPublisher(m_injector);
-<<<<<<< HEAD
-=======
     EventBusSynchronizer.synchronizeAmbariEventPublisher(m_injector);
->>>>>>> 7cb9a6ad
     m_injector.getInstance(GuiceJpaInitializer.class);
     m_injector.getInstance(UnitOfWork.class).begin();
 
