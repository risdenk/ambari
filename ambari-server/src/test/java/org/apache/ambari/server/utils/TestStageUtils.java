/**
 * Licensed to the Apache Software Foundation (ASF) under one
 * or more contributor license agreements.  See the NOTICE file
 * distributed with this work for additional information
 * regarding copyright ownership.  The ASF licenses this file
 * to you under the Apache License, Version 2.0 (the
 * "License"); you may not use this file except in compliance
 * with the License.  You may obtain a copy of the License at
 *
 *     http://www.apache.org/licenses/LICENSE-2.0
 *
 * Unless required by applicable law or agreed to in writing, software
 * distributed under the License is distributed on an "AS IS" BASIS,
 * WITHOUT WARRANTIES OR CONDITIONS OF ANY KIND, either express or implied.
 * See the License for the specific language governing permissions and
 * limitations under the License.
 */
package org.apache.ambari.server.utils;

import static org.easymock.EasyMock.expect;
import static org.junit.Assert.assertEquals;
import static org.junit.Assert.assertTrue;
import static org.powermock.api.easymock.PowerMock.mockStaticPartial;
import static org.powermock.api.easymock.PowerMock.replayAll;

import java.io.ByteArrayInputStream;
import java.io.IOException;
import java.io.InputStream;
import java.io.InputStreamReader;
import java.net.UnknownHostException;
import java.nio.charset.Charset;
import java.util.ArrayList;
import java.util.Arrays;
import java.util.Collections;
import java.util.HashMap;
import java.util.HashSet;
import java.util.List;
import java.util.Map;
import java.util.Map.Entry;
import java.util.Set;
import java.util.SortedMap;
import java.util.TreeMap;

import javax.xml.bind.JAXBException;

import org.apache.ambari.server.AmbariException;
import org.apache.ambari.server.actionmanager.ExecutionCommandWrapper;
import org.apache.ambari.server.actionmanager.Stage;
import org.apache.ambari.server.agent.ExecutionCommand;
import org.apache.ambari.server.api.services.AmbariMetaInfo;
import org.apache.ambari.server.orm.GuiceJpaInitializer;
import org.apache.ambari.server.orm.InMemoryDefaultTestModule;
import org.apache.ambari.server.state.Cluster;
import org.apache.ambari.server.state.Clusters;
import org.apache.ambari.server.state.Host;
import org.apache.ambari.server.state.HostComponentAdminState;
import org.apache.ambari.server.state.ServiceComponentHostFactory;
import org.apache.ambari.server.state.StackId;
import org.apache.commons.logging.Log;
import org.apache.commons.logging.LogFactory;
import org.codehaus.jackson.JsonGenerationException;
import org.codehaus.jackson.map.JsonMappingException;
import org.junit.Before;
import org.junit.Ignore;
import org.junit.Test;
import org.junit.runner.RunWith;
import org.powermock.core.classloader.annotations.PowerMockIgnore;
import org.powermock.core.classloader.annotations.PrepareForTest;
import org.powermock.modules.junit4.PowerMockRunner;

import com.google.common.collect.ContiguousSet;
import com.google.common.collect.DiscreteDomain;
import com.google.common.collect.Range;
import com.google.gson.Gson;
import com.google.inject.Guice;
import com.google.inject.Injector;

@RunWith(PowerMockRunner.class)
@PrepareForTest(StageUtils.class)
@PowerMockIgnore("javax.management.*")
public class TestStageUtils {
  private static final String HOSTS_LIST = "all_hosts";

  private static final String STACK_ID = "HDP-1.3.1";

  private static Log LOG = LogFactory.getLog(TestStageUtils.class);

  private AmbariMetaInfo ambariMetaInfo;

  private Injector injector;

  static ServiceComponentHostFactory serviceComponentHostFactory;

  @Before
  public void setup() throws Exception {
    injector = Guice.createInjector(new InMemoryDefaultTestModule());
    injector.getInstance(GuiceJpaInitializer.class);
    serviceComponentHostFactory = injector.getInstance(ServiceComponentHostFactory.class);
    ambariMetaInfo = injector.getInstance(AmbariMetaInfo.class);
    ambariMetaInfo.init();

  }


  public static void addService(Cluster cl, List<String> hostList,
       Map<String, List<Integer>> topology, String serviceName,
       Injector injector) throws AmbariException {
    cl.setDesiredStackVersion(new StackId(STACK_ID));
    cl.addService(serviceName);

    for (Entry<String, List<Integer>> component : topology.entrySet()) {

      String componentName = component.getKey();
      cl.getService(serviceName).addServiceComponent(componentName);

      for (Integer hostIndex : component.getValue()) {
        cl.getService(serviceName)
        .getServiceComponent(componentName)
        .addServiceComponentHost(
            serviceComponentHostFactory.createNew(cl.getService(serviceName)
                .getServiceComponent(componentName), hostList.get(hostIndex)));
      }
    }
  }

  @Test
  @Ignore
  public void testGetATestStage() {
    Stage s = StageUtils.getATestStage(1, 2, "host2", "", "hostParamsStage");
    String hostname = s.getHosts().get(0);
    List<ExecutionCommandWrapper> wrappers = s.getExecutionCommands(hostname);
    for (ExecutionCommandWrapper wrapper : wrappers) {
      assertEquals("cluster1", wrapper.getExecutionCommand().getClusterName());
      assertEquals(StageUtils.getActionId(1, 2), wrapper.getExecutionCommand().getCommandId());
      assertEquals(hostname, wrapper.getExecutionCommand().getHostname());
    }
  }

  @Test
  @Ignore
  public void testJaxbToString() throws Exception {
    Stage s = StageUtils.getATestStage(1, 2, "host1", "", "hostParamsStage");
    String hostname = s.getHosts().get(0);
    List<ExecutionCommandWrapper> wrappers = s.getExecutionCommands(hostname);
    for (ExecutionCommandWrapper wrapper : wrappers) {
      LOG.info("Command is " + StageUtils.jaxbToString(wrapper.getExecutionCommand()));
    }
    assertEquals(StageUtils.getActionId(1, 2), s.getActionId());
  }

  @Test
  @Ignore
  public void testJasonToExecutionCommand() throws JsonGenerationException,
      JsonMappingException, JAXBException, IOException {
<<<<<<< HEAD
    Stage s = StageUtils.getATestStage(1, 2, "host1", "clusterHostInfo");
    ExecutionCommand cmd = s.getExecutionCommands("host1").get(0).getExecutionCommand();
=======
    Stage s = StageUtils.getATestStage(1, 2, "host1", "clusterHostInfo", "hostParamsStage");
    ExecutionCommand cmd = s.getExecutionCommands("host1").get(0).getExecutionCommand();    
>>>>>>> a8263345
    HashMap<String, Map<String,String>> configTags = new HashMap<String, Map<String,String>>();
    Map<String, String> globalTag = new HashMap<String, String>();
    globalTag.put("tag", "version1");
    configTags.put("global", globalTag );
    cmd.setConfigurationTags(configTags);
    String json = StageUtils.jaxbToString(cmd);

    InputStream is = new ByteArrayInputStream(
        json.getBytes(Charset.forName("UTF8")));

    ExecutionCommand cmdDes = new Gson().fromJson(new InputStreamReader(is),
        ExecutionCommand.class);

    assertEquals(cmd.toString(), cmdDes.toString());
    assertEquals(cmd, cmdDes);
  }

  @Test
  @Ignore
  public void testGetClusterHostInfo() throws AmbariException, UnknownHostException {
    Clusters fsm = injector.getInstance(Clusters.class);
    String h0 = "h0";

    List<String> hostList = new ArrayList<String>();
    hostList.add("h1");
    hostList.add("h2");
    hostList.add("h3");
    hostList.add("h4");
    hostList.add("h5");
    hostList.add("h6");
    hostList.add("h7");
    hostList.add("h8");
    hostList.add("h9");
    hostList.add("h10");

    mockStaticPartial(StageUtils.class, "getHostName");
    expect(StageUtils.getHostName()).andReturn(h0).anyTimes();
    replayAll();

    List<Integer> pingPorts = Arrays.asList(StageUtils.DEFAULT_PING_PORT,
        StageUtils.DEFAULT_PING_PORT,
        StageUtils.DEFAULT_PING_PORT,
        8671,
        8671,
        null,
        8672,
        8672,
        null,
        8673);

    fsm.addCluster("c1");
    fsm.getCluster("c1").setDesiredStackVersion(new StackId(STACK_ID));

    int index = 0;

    for (String host: hostList) {
      fsm.addHost(host);

      Map<String, String> hostAttributes = new HashMap<String, String>();
      hostAttributes.put("os_family", "redhat");
      hostAttributes.put("os_release_version", "5.9");
      fsm.getHost(host).setHostAttributes(hostAttributes);

      fsm.getHost(host).setCurrentPingPort(pingPorts.get(index));
      fsm.getHost(host).persist();
      fsm.mapHostToCluster(host, "c1");
      index++;
    }

    //Add HDFS service
    Map<String, List<Integer>> hdfsTopology = new HashMap<String, List<Integer>>();
    hdfsTopology.put("NAMENODE", Collections.singletonList(0));
    hdfsTopology.put("SECONDARY_NAMENODE", Collections.singletonList(1));
    List<Integer> datanodeIndexes = Arrays.asList(0,1,2,3,5,7,8,9);
    hdfsTopology.put("DATANODE", new ArrayList<Integer>(datanodeIndexes));
    addService(fsm.getCluster("c1"), hostList, hdfsTopology , "HDFS", injector);

    //Add HBASE service
    Map<String, List<Integer>> hbaseTopology = new HashMap<String, List<Integer>>();
    hbaseTopology.put("HBASE_MASTER", Collections.singletonList(5));
    List<Integer> regionServiceIndexes = Arrays.asList(1,3,5,8,9);
    hbaseTopology.put("HBASE_REGIONSERVER", regionServiceIndexes);
    addService(fsm.getCluster("c1"), hostList, hbaseTopology , "HBASE", injector);

    //Add MAPREDUCE service
    Map<String, List<Integer>> mrTopology = new HashMap<String, List<Integer>>();
    mrTopology.put("JOBTRACKER", Collections.singletonList(5));
    List<Integer> taskTrackerIndexes = Arrays.asList(1,2,3,4,5,7,9);
    mrTopology.put("TASKTRACKER", taskTrackerIndexes);
    addService(fsm.getCluster("c1"), hostList, mrTopology , "MAPREDUCE", injector);


    //Add NONAME service
    Map<String, List<Integer>> nonameTopology = new HashMap<String, List<Integer>>();
    nonameTopology.put("NONAME_SERVER", Collections.singletonList(7));
    addService(fsm.getCluster("c1"), hostList, nonameTopology , "NONAME", injector);

    fsm.getCluster("c1").getService("MAPREDUCE").getServiceComponent("TASKTRACKER").getServiceComponentHost("h2")
        .setComponentAdminState(HostComponentAdminState.DECOMMISSIONED);
    fsm.getCluster("c1").getService("MAPREDUCE").getServiceComponent("TASKTRACKER").getServiceComponentHost("h3")
        .setComponentAdminState(HostComponentAdminState.DECOMMISSIONED);

    //Get cluster host info
    Map<String, Set<String>> info =
        StageUtils.getClusterHostInfo(fsm.getHostsForCluster("c1"), fsm.getCluster("c1"));

    //All hosts present in cluster host info
    Set<String> allHosts = info.get(HOSTS_LIST);
    ArrayList<String> allHostsList = new ArrayList<String>(allHosts);
    assertEquals(fsm.getHosts().size(), allHosts.size());
    for (Host host: fsm.getHosts()) {
      assertTrue(allHosts.contains(host.getHostName()));
    }


    //Check HDFS topology compression
    Map<String, String> hdfsMapping = new HashMap<String, String>();
    hdfsMapping.put("DATANODE", "slave_hosts");
    hdfsMapping.put("NAMENODE", "namenode_host");
    hdfsMapping.put("SECONDARY_NAMENODE", "snamenode_host");
    checkServiceCompression(info, hdfsMapping, hdfsTopology, hostList);


    //Check HBASE topology compression
    Map<String, String> hbaseMapping = new HashMap<String, String>();
    hbaseMapping.put("HBASE_MASTER", "hbase_master_hosts");
    hbaseMapping.put("HBASE_REGIONSERVER", "hbase_rs_hosts");
    checkServiceCompression(info, hbaseMapping, hbaseTopology, hostList);

    //Check MAPREDUCE topology compression
    Map<String, String> mrMapping = new HashMap<String, String>();
    mrMapping.put("JOBTRACKER", "jtnode_host");
    mrMapping.put("TASKTRACKER", "mapred_tt_hosts");
    checkServiceCompression(info, mrMapping, mrTopology, hostList);

    Set<String> actualPingPorts = info.get("all_ping_ports");

    if (pingPorts.contains(null)) {
      assertEquals(new HashSet<Integer>(pingPorts).size(), actualPingPorts.size() + 1);
    } else {
      assertEquals(new HashSet<Integer>(pingPorts).size(), actualPingPorts.size());
    }

    List<Integer> pingPortsActual = getRangeMappedDecompressedSet(actualPingPorts);

    List<Integer> reindexedPorts = getReindexedList(pingPortsActual, new ArrayList<String>(allHosts), hostList);

    //Treat null values
    while (pingPorts.contains(null)) {
      int indexOfNull = pingPorts.indexOf(null);
      pingPorts.set(indexOfNull, StageUtils.DEFAULT_PING_PORT);
    }

    assertEquals(pingPorts, reindexedPorts);

    // check for no-name in the list
    assertTrue(info.containsKey("noname_server_hosts"));
    assertTrue(info.containsKey("decom_tt_hosts"));
    Set<String> decommissionedHosts = info.get("decom_tt_hosts");
    assertEquals(2, decommissionedHosts.toString().split(",").length);

    // check server hostname field
    assertTrue(info.containsKey(StageUtils.AMBARI_SERVER_HOST));
    Set<String> serverHost = info.get(StageUtils.AMBARI_SERVER_HOST);
    assertEquals(1, serverHost.size());
    assertEquals(h0, serverHost.iterator().next());
  }

  private void checkServiceCompression(Map<String, Set<String>> info,
      Map<String, String> serviceMapping, Map<String, List<Integer>> serviceTopology,
      List<String> hostList) {


    for (Entry<String, List<Integer>> component: serviceTopology.entrySet()) {

      String componentName = component.getKey();

      List<Integer> componentIndexesExpected = component.getValue();

      String roleName = serviceMapping.get(componentName);

      assertTrue("No mapping for " + componentName , roleName != null);

      Set<Integer> componentIndexesActual = getDecompressedSet(info.get(roleName));

      Set<String> expectedComponentHosts = new HashSet<String>();

      for (Integer i: componentIndexesExpected) {
        expectedComponentHosts.add(hostList.get(i));
      }

      Set<String> actualSlavesHosts = new HashSet<String>();

      for (Integer i: componentIndexesActual) {
        actualSlavesHosts.add(new ArrayList<String>(info.get(HOSTS_LIST)).get(i));
      }



      assertEquals(expectedComponentHosts, actualSlavesHosts);

    }

  }

  private Set<Integer> getDecompressedSet(Set<String> set) {

    Set<Integer> resultSet = new HashSet<Integer>();

    for (String index : set) {

      String[] ranges = index.split(",");

      for (String r : ranges) {

        String[] split = r.split("-");

        if (split.length == 2) {
          Integer start = Integer.valueOf(split[0]);
          Integer end = Integer.valueOf(split[1]);
          ContiguousSet<Integer> rangeSet =
          ContiguousSet.create(Range.closed(start, end), DiscreteDomain.integers()) ;

          for (Integer i : rangeSet) {
            resultSet.add(i);

          }

        } else {
          resultSet.add(Integer.valueOf(split[0]));
        }
      }

    }
    return resultSet;
  }

  private List<Integer> getRangeMappedDecompressedSet(Set<String> compressedSet) {

    SortedMap<Integer, Integer> resultMap = new TreeMap<Integer, Integer>();

    for (String token : compressedSet) {

      String[] split = token.split(":");

      if (split.length != 2) {
        throw new RuntimeException("Broken data, expected format - m:r, got - "
            + token);
      }

      Integer index = Integer.valueOf(split[0]);

      String rangeTokens = split[1];

      Set<String> rangeTokensSet =
          new HashSet<String>(Arrays.asList(rangeTokens.split(",")));

      Set<Integer> decompressedSet = getDecompressedSet(rangeTokensSet);

      for (Integer i : decompressedSet) {
        resultMap.put(i, index);
      }

    }

    List<Integer> resultList = new ArrayList<Integer>(resultMap.values());

    return resultList;

  }

  private List<Integer> getReindexedList(List<Integer> list,
      List<String> currentIndexes, List<String> desiredIndexes) {

    SortedMap<Integer, Integer> sortedMap = new TreeMap<Integer, Integer>();

    int index = 0;

    for (Integer value : list) {
      String currentIndexValue = currentIndexes.get(index);
      Integer desiredIndexValue = desiredIndexes.indexOf(currentIndexValue);
      sortedMap.put(desiredIndexValue, value);
      index++;
    }

    return new ArrayList<Integer>(sortedMap.values());
  }

}<|MERGE_RESOLUTION|>--- conflicted
+++ resolved
@@ -152,13 +152,8 @@
   @Ignore
   public void testJasonToExecutionCommand() throws JsonGenerationException,
       JsonMappingException, JAXBException, IOException {
-<<<<<<< HEAD
-    Stage s = StageUtils.getATestStage(1, 2, "host1", "clusterHostInfo");
+    Stage s = StageUtils.getATestStage(1, 2, "host1", "clusterHostInfo", "hostParamsStage");
     ExecutionCommand cmd = s.getExecutionCommands("host1").get(0).getExecutionCommand();
-=======
-    Stage s = StageUtils.getATestStage(1, 2, "host1", "clusterHostInfo", "hostParamsStage");
-    ExecutionCommand cmd = s.getExecutionCommands("host1").get(0).getExecutionCommand();    
->>>>>>> a8263345
     HashMap<String, Map<String,String>> configTags = new HashMap<String, Map<String,String>>();
     Map<String, String> globalTag = new HashMap<String, String>();
     globalTag.put("tag", "version1");
